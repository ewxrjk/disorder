--- conflicted
+++ resolved
@@ -598,10 +598,11 @@
     exit(EXIT_FAILURE);
 }
 
-<<<<<<< HEAD
 static void cf_adopt(char **argv) {
   if(disorder_adopt(getclient(), argv[0]))
-=======
+    exit(EXIT_FAILURE);
+}
+
 static void cf_playlists(char attribute((unused)) **argv) {
   char **vec;
 
@@ -654,7 +655,6 @@
   if(disorder_playlist_lock(getclient(), argv[0])
      || disorder_playlist_set(getclient(), argv[0], v->vec, v->nvec)
      || disorder_playlist_unlock(getclient()))
->>>>>>> 6acdbba4
     exit(EXIT_FAILURE);
 }
 
