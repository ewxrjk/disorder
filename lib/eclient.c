--- conflicted
+++ resolved
@@ -189,13 +189,10 @@
 static void logentry_user_delete(disorder_eclient *c, int nvec, char **vec);
 static void logentry_user_edit(disorder_eclient *c, int nvec, char **vec);
 static void logentry_rights_changed(disorder_eclient *c, int nvec, char **vec);
-<<<<<<< HEAD
 static void logentry_adopted(disorder_eclient *c, int nvec, char **vec);
-=======
 static void logentry_playlist_created(disorder_eclient *c, int nvec, char **vec);
 static void logentry_playlist_deleted(disorder_eclient *c, int nvec, char **vec);
 static void logentry_playlist_modified(disorder_eclient *c, int nvec, char **vec);
->>>>>>> 6acdbba4
 
 /* Tables ********************************************************************/
 
@@ -1468,7 +1465,6 @@
                 "adduser", user, password, rights, (char *)0);
 }
 
-<<<<<<< HEAD
 /** @brief Adopt a track
  * @param c Client
  * @param completed Called on completion
@@ -1481,7 +1477,8 @@
                            void *v) {
   return simple(c, no_response_opcallback, (void (*)())completed, v, 
                 "adopt", id, (char *)0);
-=======
+}
+
 /** @brief Get the list of playlists
  * @param c Client
  * @param completed Called with list of playlists
@@ -1597,7 +1594,6 @@
                                   void *v) {
   return simple(c, list_response_opcallback,  (void (*)())completed, v,
                 "playlist-get", playlist, (char *)0);
->>>>>>> 6acdbba4
 }
 
 /* Log clients ***************************************************************/
