/*
 * This file is part of DisOrder
 * Copyright (C) 2005-2008 Richard Kettlewell
 *
 * This program is free software: you can redistribute it and/or modify
 * it under the terms of the GNU General Public License as published by
 * the Free Software Foundation, either version 3 of the License, or
 * (at your option) any later version.
 * 
 * This program is distributed in the hope that it will be useful,
 * but WITHOUT ANY WARRANTY; without even the implied warranty of
 * MERCHANTABILITY or FITNESS FOR A PARTICULAR PURPOSE.  See the
 * GNU General Public License for more details.
 * 
 * You should have received a copy of the GNU General Public License
 * along with this program.  If not, see <http://www.gnu.org/licenses/>.
 */
/** @file lib/trackdb.c
 * @brief Track database
 *
 * This file is getting in desparate need of splitting up...
 */

#include "common.h"

#include <db.h>
#include <sys/socket.h>
#include <pcre.h>
#include <unistd.h>
#include <errno.h>
#include <stddef.h>
#include <sys/time.h>
#include <sys/resource.h>
#include <time.h>
#include <arpa/inet.h>
#include <dirent.h>
#include <sys/stat.h>
#include <gcrypt.h>

#include "event.h"
#include "mem.h"
#include "kvp.h"
#include "log.h"
#include "vector.h"
#include "rights.h"
#include "trackdb.h"
#include "configuration.h"
#include "syscalls.h"
#include "wstat.h"
#include "printf.h"
#include "filepart.h"
#include "trackname.h"
#include "trackdb-int.h"
#include "logfd.h"
#include "cache.h"
#include "eventlog.h"
#include "hash.h"
#include "unicode.h"
#include "unidata.h"
#include "base64.h"
#include "sendmail.h"

#define RESCAN "disorder-rescan"
#define DEADLOCK "disorder-deadlock"

static const char *getpart(const char *track,
                           const char *context,
                           const char *part,
                           const struct kvp *p,
                           int *used_db);
static char **trackdb_new_tid(int *ntracksp,
                              int maxtracks,
                              DB_TXN *tid);
static int trackdb_expire_noticed_tid(time_t earliest, DB_TXN *tid);
static char *normalize_tag(const char *s, size_t ns);

const struct cache_type cache_files_type = { 86400 };
unsigned long cache_files_hits, cache_files_misses;

/** @brief Set by trackdb_open() */
int trackdb_existing_database;

/* setup and teardown ********************************************************/

static const char *home;                /* home had better not change */
DB_ENV *trackdb_env;			/* db environment */

/** @brief The tracks database
 * - Keys are UTF-8(NFC(unicode(path name)))
 * - Values are encoded key-value pairs
 * - Data is reconstructable data about tracks that currently exist
 */
DB *trackdb_tracksdb;

/** @brief The preferences database
 *
 * - Keys are UTF-8(NFC(unicode(path name)))
 * - Values are encoded key-value pairs
 * - Data is user data about tracks (that might not exist any more)
 * and cannot be reconstructed
 */
DB *trackdb_prefsdb;

/** @brief The search database
 *
 * - Keys are UTF-8(NFKC(casefold(search term)))
 * - Values are UTF-8(NFC(unicode(path name)))
 * - There can be more than one value per key
 * - Presence of key,value means that path matches the search terms
 * - Only tracks fond in @ref trackdb_tracksdb are represented here
 * - This database can be reconstructed, it contains no user data
 */
DB *trackdb_searchdb;

/** @brief The tags database
 *
 * - Keys are UTF-8(NFKC(casefold(tag)))
 * - Values are UTF-8(NFC(unicode(path name)))
 * - There can be more than one value per key
 * - Presence of key,value means that path matches the tag
 * - This is always in sync with the tags preference
 * - This database can be reconstructed, it contains no user data
 */
DB *trackdb_tagsdb;			/* the tags database */

/** @brief The global preferences database
 * - Keys are UTF-8(NFC(preference))
 * - Values are global preference values
 * - Data is user data and cannot be reconstructed
 */
DB *trackdb_globaldb;                   /* global preferences */

/** @brief The noticed database
 * - Keys are 64-bit big-endian timestamps
 * - Values are UTF-8(NFC(unicode(path name)))
 * - There can be more than one value per key
 * - Presence of key,value means that path was added at the given time
 * - Data cannot be reconstructed (but isn't THAT important)
 */
DB *trackdb_noticeddb;                   /* when track noticed */

/** @brief The schedule database
 *
 * - Keys are ID strings, generated at random
 * - Values are encoded key-value pairs
 * - There can be more than one value per key
 * - Data cannot be reconstructed
 *
 * See @ref server/schedule.c for further information.
 */
DB *trackdb_scheduledb;

/** @brief The user database
 * - Keys are usernames
 * - Values are encoded key-value pairs
 * - Data is user data and cannot be reconstructed
 */
DB *trackdb_usersdb;

/** @brief The playlists database
 * - Keys are playlist names
 * - Values are encoded key-value pairs
 * - Data is user data and cannot be reconstructed
 */
DB *trackdb_playlistsdb;

static pid_t db_deadlock_pid = -1;      /* deadlock manager PID */
static pid_t rescan_pid = -1;           /* rescanner PID */
static int initialized, opened;         /* state */

/* comparison function for keys */
static int compare(DB attribute((unused)) *db_,
		   const DBT *a, const DBT *b) {
  return compare_path_raw(a->data, a->size, b->data, b->size);
}

/** @brief Test whether the track database can be read
 * @return 1 if it can, 0 if it cannot
 */
int trackdb_readable(void) {
  char *usersdb;

  byte_xasprintf(&usersdb, "%s/users.db", config->home);
  return access(usersdb, R_OK) == 0;
}

/** @brief Open database environment
 * @param flags Flags word
 *
 * Flags should be one of:
 * - @ref TRACKDB_NO_RECOVER
 * - @ref TRACKDB_NORMAL_RECOVER
 * - @ref TRACKDB_FATAL_RECOVER
 * - @ref TRACKDB_MAY_CREATE
 */
void trackdb_init(int flags) {
  int err;
  const int recover = flags & TRACKDB_RECOVER_MASK;
  static int recover_type[] = { 0, DB_RECOVER, DB_RECOVER_FATAL };

  /* sanity checks */
  assert(initialized == 0);
  ++initialized;
  if(home) {
    if(strcmp(home, config->home))
      fatal(0, "cannot change db home without server restart");
    home = config->home;
  }

  if(flags & TRACKDB_MAY_CREATE) {
    DIR *dp;
    struct dirent *de;
    struct stat st;
    char *p;

    /* Remove world/group permissions on any regular files already in the
     * database directory.  Actually we don't care about all of them but it's
     * easier to just do the lot.  This can be revisited if it's a serious
     * practical inconvenience for anyone.
     *
     * The socket, not being a regular file, is excepted.
     */
    if(!(dp = opendir(config->home)))
      fatal(errno, "error reading %s", config->home);
    while((de = readdir(dp))) {
      byte_xasprintf(&p, "%s/%s", config->home, de->d_name);
      if(lstat(p, &st) == 0
         && S_ISREG(st.st_mode)
         && (st.st_mode & 077)) {
        if(chmod(p, st.st_mode & 07700) < 0)
          fatal(errno, "cannot chmod %s", p);
      }
      xfree(p);
    }
    closedir(dp);
  }

  /* create environment */
  if((err = db_env_create(&trackdb_env, 0))) fatal(0, "db_env_create: %s",
                                                   db_strerror(err));
  if((err = trackdb_env->set_alloc(trackdb_env,
                                   xmalloc_noptr, xrealloc_noptr, xfree)))
    fatal(0, "trackdb_env->set_alloc: %s", db_strerror(err));
  if((err = trackdb_env->set_lk_max_locks(trackdb_env, 10000)))
    fatal(0, "trackdb_env->set_lk_max_locks: %s", db_strerror(err));
  if((err = trackdb_env->set_lk_max_objects(trackdb_env, 10000)))
    fatal(0, "trackdb_env->set_lk_max_objects: %s", db_strerror(err));
  if((err = trackdb_env->open(trackdb_env, config->home,
                              DB_INIT_LOG
                              |DB_INIT_LOCK
                              |DB_INIT_MPOOL
                              |DB_INIT_TXN
                              |DB_CREATE
                              |recover_type[recover],
                              0600)))
    fatal(0, "trackdb_env->open %s: %s", config->home, db_strerror(err));
  trackdb_env->set_errpfx(trackdb_env, "DB");
  trackdb_env->set_errfile(trackdb_env, stderr);
  trackdb_env->set_verbose(trackdb_env, DB_VERB_DEADLOCK, 1);
  trackdb_env->set_verbose(trackdb_env, DB_VERB_RECOVERY, 1);
  trackdb_env->set_verbose(trackdb_env, DB_VERB_REPLICATION, 1);
  D(("initialized database environment"));
}

/* called when deadlock manager terminates */
static int reap_db_deadlock(ev_source attribute((unused)) *ev,
                            pid_t attribute((unused)) pid,
                            int status,
                            const struct rusage attribute((unused)) *rusage,
                            void attribute((unused)) *u) {
  db_deadlock_pid = -1;
  if(initialized)
    fatal(0, "deadlock manager unexpectedly terminated: %s",
          wstat(status));
  else
    D(("deadlock manager terminated: %s", wstat(status)));
  return 0;
}

static pid_t subprogram(ev_source *ev, int outputfd, const char *prog,
                        ...) {
  pid_t pid;
  va_list ap;
  const char *args[1024], **argp, *a;

  argp = args;
  *argp++ = prog;
  *argp++ = "--config";
  *argp++ = configfile;
  *argp++ = debugging ? "--debug" : "--no-debug";
  *argp++ = log_default == &log_syslog ? "--syslog" : "--no-syslog";
  va_start(ap, prog);
  while((a = va_arg(ap, const char *)))
    *argp++ = a;
  va_end(ap);
  *argp = 0;
  /* If we're in the background then trap subprocess stdout/stderr */
  if(!(pid = xfork())) {
    exitfn = _exit;
    if(ev)
      ev_signal_atfork(ev);
    signal(SIGPIPE, SIG_DFL);
    if(outputfd != -1) {
      xdup2(outputfd, 1);
      xclose(outputfd);
    }
    /* ensure we don't leak privilege anywhere */
    if(setuid(geteuid()) < 0)
      fatal(errno, "error calling setuid");
    /* If we were negatively niced, undo it.  We don't bother checking for 
    * error, it's not that important. */
    setpriority(PRIO_PROCESS, 0, 0);
    execvp(prog, (char **)args);
    fatal(errno, "error invoking %s", prog);
  }
  return pid;
}

/* start deadlock manager */
void trackdb_master(ev_source *ev) {
  assert(db_deadlock_pid == -1);
  db_deadlock_pid = subprogram(ev, -1, DEADLOCK, (char *)0);
  ev_child(ev, db_deadlock_pid, 0, reap_db_deadlock, 0);
  D(("started deadlock manager"));
}

/* close environment */
void trackdb_deinit(void) {
  int err;

  /* sanity checks */
  assert(initialized == 1);
  --initialized;

  /* close the environment */
  if((err = trackdb_env->close(trackdb_env, 0)))
    fatal(0, "trackdb_env->close: %s", db_strerror(err));

  if(rescan_pid != -1) {
    /* shut down the rescanner */
    if(kill(rescan_pid, SIGTERM) < 0)
      fatal(errno, "error killing rescanner");
    /* wait for the rescanner to finish */
    while(waitpid(rescan_pid, &err, 0) == -1 && errno == EINTR)
      ;
  }

  /* TODO kill any stats subprocesses */

  /* finally terminate the deadlock manager */
  if(db_deadlock_pid != -1 && kill(db_deadlock_pid, SIGTERM) < 0)
    fatal(errno, "error killing deadlock manager");
  db_deadlock_pid = -1;

  D(("deinitialized database environment"));
}

/* open a specific database */
static DB *open_db(const char *path,
                   u_int32_t dbflags,
                   DBTYPE dbtype,
                   u_int32_t openflags,
                   int mode) {
  int err, err2;
  DB *db;

  D(("open %s", path));
  path = config_get_file(path);
  if((err = db_create(&db, trackdb_env, 0)))
    fatal(0, "db_create %s: %s", path, db_strerror(err));
  if(dbflags)
    if((err = db->set_flags(db, dbflags)))
      fatal(0, "db->set_flags %s: %s", path, db_strerror(err));
  if(dbtype == DB_BTREE)
    if((err = db->set_bt_compare(db, compare)))
      fatal(0, "db->set_bt_compare %s: %s", path, db_strerror(err));
  if((err = db->open(db, 0, path, 0, dbtype,
                     openflags | DB_AUTO_COMMIT, mode))) {
    if((openflags & DB_CREATE) || errno != ENOENT) {
      if((err2 = db->close(db, 0)))
        error(0, "db->close: %s", db_strerror(err2));
      trackdb_close();
      trackdb_env->close(trackdb_env,0);
      trackdb_env = 0;
      fatal(0, "db->open %s: %s", path, db_strerror(err));
    }
    db->close(db, 0);
    db = 0;
  }
  return db;
}

/** @brief Open track databases
 * @param flags Flags flags word
 *
 * @p flags should have one of:
 * - @p TRACKDB_NO_UPGRADE, if no upgrade should be attempted
 * - @p TRACKDB_CAN_UPGRADE, if an upgrade may be attempted
 * - @p TRACKDB_OPEN_FOR_UPGRADE, if this is disorder-dbupgrade
 * Also it may have:
 * - @p TRACKDB_READ_ONLY, read only access
 */
void trackdb_open(int flags) {
  int err;
  pid_t pid;
  uint32_t dbflags = flags & TRACKDB_READ_ONLY ? DB_RDONLY : DB_CREATE;

  /* sanity checks */
  assert(opened == 0);
  ++opened;
  /* check the database version first */
  trackdb_globaldb = open_db("global.db", 0, DB_HASH, DB_RDONLY, 0666);
  if(trackdb_globaldb) {
    /* This is an existing database */
    const char *s;
    long oldversion;

    s = trackdb_get_global("_dbversion");
    /* Close the database again,  we'll open it property below */
    if((err = trackdb_globaldb->close(trackdb_globaldb, 0)))
      fatal(0, "error closing global.db: %s", db_strerror(err));
    trackdb_globaldb = 0;
    /* Convert version string to an integer */
    oldversion = s ? atol(s) : 1;
    if(oldversion > config->dbversion) {
      /* Database is from the future; we never allow this. */
      fatal(0, "this version of DisOrder is too old for database version %ld",
            oldversion);
    }
    if(oldversion < config->dbversion) {
      /* Database version is out of date */
      switch(flags & TRACKDB_UPGRADE_MASK) {
      case TRACKDB_NO_UPGRADE:
        /* This database needs upgrading but this is not permitted */
        fatal(0, "database needs upgrading from %ld to %ld",
              oldversion, config->dbversion);
      case TRACKDB_CAN_UPGRADE:
        /* This database needs upgrading */
        info("invoking disorder-dbupgrade to upgrade from %ld to %ld",
             oldversion, config->dbversion);
        pid = subprogram(0, -1, "disorder-dbupgrade", (char *)0);
        while(waitpid(pid, &err, 0) == -1 && errno == EINTR)
          ;
        if(err)
          fatal(0, "disorder-dbupgrade %s", wstat(err));
        info("disorder-dbupgrade succeeded");
        break;
      case TRACKDB_OPEN_FOR_UPGRADE:
        break;
      default:
        abort();
      }
    }
    if(oldversion == config->dbversion && (flags & TRACKDB_OPEN_FOR_UPGRADE)) {
      /* This doesn't make any sense */
      fatal(0, "database is already at current version");
    }
    trackdb_existing_database = 1;
  } else {
    if(flags & TRACKDB_OPEN_FOR_UPGRADE) {
      /* Cannot upgrade a new database */
      fatal(0, "cannot upgrade a database that does not exist");
    }
    /* This is a brand new database */
    trackdb_existing_database = 0;
  }
  /* open the databases */
  if(!(trackdb_usersdb = open_db("users.db",
                                 0, DB_HASH, dbflags, 0600)))
    fatal(0, "cannot open users.db");
  trackdb_tracksdb = open_db("tracks.db",
                             DB_RECNUM, DB_BTREE, dbflags, 0666);
  trackdb_searchdb = open_db("search.db",
                             DB_DUP|DB_DUPSORT, DB_HASH, dbflags, 0666);
  trackdb_tagsdb = open_db("tags.db",
                           DB_DUP|DB_DUPSORT, DB_HASH, dbflags, 0666);
  trackdb_prefsdb = open_db("prefs.db", 0, DB_HASH, dbflags, 0666);
  trackdb_globaldb = open_db("global.db", 0, DB_HASH, dbflags, 0666);
  trackdb_noticeddb = open_db("noticed.db",
                             DB_DUPSORT, DB_BTREE, dbflags, 0666);
  trackdb_scheduledb = open_db("schedule.db", 0, DB_HASH, dbflags, 0666);
  trackdb_playlistsdb = open_db("playlists.db", 0, DB_HASH, dbflags, 0666);
  if(!trackdb_existing_database) {
    /* Stash the database version */
    char buf[32];

    assert(!(flags & TRACKDB_OPEN_FOR_UPGRADE));
    snprintf(buf, sizeof buf, "%ld", config->dbversion);
    trackdb_set_global("_dbversion", buf, 0);
  }
  D(("opened databases"));
}

/* close track databases */
void trackdb_close(void) {
  int err;

  /* sanity checks */
  assert(opened == 1);
  --opened;
<<<<<<< HEAD
#define CLOSE(N, V) do {                                        \
  if(V && (err = V->close(V, 0)))                               \
    fatal(0, "error closing %s: %s", N, db_strerror(err));      \
  V = 0;                                                        \
} while(0)
  CLOSE("tracks.db", trackdb_tracksdb);
  CLOSE("search.db", trackdb_searchdb);
  CLOSE("tags.db", trackdb_tagsdb);
  CLOSE("prefs.db", trackdb_prefsdb);
  CLOSE("global.db", trackdb_globaldb);
  CLOSE("noticed.db", trackdb_noticeddb);
  CLOSE("schedule.db", trackdb_scheduledb);
  CLOSE("users.db", trackdb_usersdb);
=======
  if((err = trackdb_tracksdb->close(trackdb_tracksdb, 0)))
    fatal(0, "error closing tracks.db: %s", db_strerror(err));
  if((err = trackdb_searchdb->close(trackdb_searchdb, 0)))
    fatal(0, "error closing search.db: %s", db_strerror(err));
  if((err = trackdb_tagsdb->close(trackdb_tagsdb, 0)))
    fatal(0, "error closing tags.db: %s", db_strerror(err));
  if((err = trackdb_prefsdb->close(trackdb_prefsdb, 0)))
    fatal(0, "error closing prefs.db: %s", db_strerror(err));
  if((err = trackdb_globaldb->close(trackdb_globaldb, 0)))
    fatal(0, "error closing global.db: %s", db_strerror(err));
  if((err = trackdb_noticeddb->close(trackdb_noticeddb, 0)))
    fatal(0, "error closing noticed.db: %s", db_strerror(err));
  if((err = trackdb_scheduledb->close(trackdb_scheduledb, 0)))
    fatal(0, "error closing schedule.db: %s", db_strerror(err));
  if((err = trackdb_usersdb->close(trackdb_usersdb, 0)))
    fatal(0, "error closing users.db: %s", db_strerror(err));
  if((err = trackdb_playlistsdb->close(trackdb_playlistsdb, 0)))
    fatal(0, "error closing playlists.db: %s", db_strerror(err));
  trackdb_tracksdb = trackdb_searchdb = trackdb_prefsdb = 0;
  trackdb_tagsdb = trackdb_globaldb = 0;
>>>>>>> 6acdbba4
  D(("closed databases"));
}

/* generic db routines *******************************************************/

/** @brief Fetch and decode a database entry
 * @param db Database
 * @param track Track name
 * @param kp Where to put decoded list (or NULL if you don't care)
 * @param tid Owning transaction
 * @return 0, @c DB_NOTFOUND or @c DB_LOCK_DEADLOCK
 */
int trackdb_getdata(DB *db,
                    const char *track,
                    struct kvp **kp,
                    DB_TXN *tid) {
  int err;
  DBT key, data;

  switch(err = db->get(db, tid, make_key(&key, track),
                       prepare_data(&data), 0)) {
  case 0:
    if(kp)
      *kp = kvp_urldecode(data.data, data.size);
    return 0;
  case DB_NOTFOUND:
    if(kp)
      *kp = 0;
    return err;
  case DB_LOCK_DEADLOCK:
    error(0, "error querying database: %s", db_strerror(err));
    return err;
  default:
    fatal(0, "error querying database: %s", db_strerror(err));
  }
}

/* encode and store a database entry.  Returns 0, DB_KEYEXIST or
 * DB_LOCK_DEADLOCK. */
int trackdb_putdata(DB *db,
                    const char *track,
                    const struct kvp *k,
                    DB_TXN *tid,
                    u_int32_t flags) {
  int err;
  DBT key, data;

  switch(err = db->put(db, tid, make_key(&key, track),
                       encode_data(&data, k), flags)) {
  case 0:
  case DB_KEYEXIST:
    return err;
  case DB_LOCK_DEADLOCK:
    error(0, "error updating database: %s", db_strerror(err));
    return err;
  default:
    fatal(0, "error updating database: %s", db_strerror(err));
  }
}

/** @brief Delete a database entry
 * @param db Database
 * @param track Key to delete
 * @param tid Transaction ID
 * @return 0, DB_NOTFOUND or DB_LOCK_DEADLOCK
 */
int trackdb_delkey(DB *db,
                   const char *track,
                   DB_TXN *tid) {
  int err;

  DBT key;
  switch(err = db->del(db, tid, make_key(&key, track), 0)) {
  case 0:
  case DB_NOTFOUND:
    return 0;
  case DB_LOCK_DEADLOCK:
    error(0, "error updating database: %s", db_strerror(err));
    return err;
  default:
    fatal(0, "error updating database: %s", db_strerror(err));
  }
}

/* open a database cursor */
DBC *trackdb_opencursor(DB *db, DB_TXN *tid) {
  int err;
  DBC *c;

  switch(err = db->cursor(db, tid, &c, 0)) {
  case 0: break;
  default: fatal(0, "error creating cursor: %s", db_strerror(err));
  }
  return c;
}

/* close a database cursor; returns 0 or DB_LOCK_DEADLOCK */
int trackdb_closecursor(DBC *c) {
  int err;

  if(!c) return 0;
  switch(err = c->c_close(c)) {
  case 0:
    return err;
  case DB_LOCK_DEADLOCK:
    error(0, "error closing cursor: %s", db_strerror(err));
    return err;
  default:
    fatal(0, "error closing cursor: %s", db_strerror(err));
  }
}

/* delete a (key,data) pair.  Returns 0, DB_NOTFOUND or DB_LOCK_DEADLOCK. */
int trackdb_delkeydata(DB *db,
                       const char *word,
                       const char *track,
                       DB_TXN *tid) {
  int err;
  DBC *c;
  DBT key, data;

  c = trackdb_opencursor(db, tid);
  switch(err = c->c_get(c, make_key(&key, word),
                        make_key(&data, track), DB_GET_BOTH)) {
  case 0:
    switch(err = c->c_del(c, 0)) {
    case 0:
      break;
    case DB_KEYEMPTY:
      err = 0;
      break;
    case DB_LOCK_DEADLOCK:
      error(0, "error updating database: %s", db_strerror(err));
      break;
    default:
      fatal(0, "c->c_del: %s", db_strerror(err));
    }
    break;
  case DB_NOTFOUND:
    break;
  case DB_LOCK_DEADLOCK:
    error(0, "error updating database: %s", db_strerror(err));
    break;
  default:
    fatal(0, "c->c_get: %s", db_strerror(err));
  }
  if(trackdb_closecursor(c)) err = DB_LOCK_DEADLOCK;
  return err;
}

/* start a transaction */
DB_TXN *trackdb_begin_transaction(void) {
  DB_TXN *tid;
  int err;

  if((err = trackdb_env->txn_begin(trackdb_env, 0, &tid, 0)))
    fatal(0, "trackdb_env->txn_begin: %s", db_strerror(err));
  return tid;
}

/* abort transaction */
void trackdb_abort_transaction(DB_TXN *tid) {
  int err;

  if(tid)
    if((err = tid->abort(tid)))
      fatal(0, "tid->abort: %s", db_strerror(err));
}

/* commit transaction */
void trackdb_commit_transaction(DB_TXN *tid) {
  int err;

  if((err = tid->commit(tid, 0)))
    fatal(0, "tid->commit: %s", db_strerror(err));
}

/* search/tags shared code ***************************************************/

/* comparison function used by dedupe() */
static int wordcmp(const void *a, const void *b) {
  return strcmp(*(const char **)a, *(const char **)b);
}

/* sort and de-dupe VEC */
static char **dedupe(char **vec, int nvec) {
  int m, n;

  qsort(vec, nvec, sizeof (char *), wordcmp);
  m = n = 0;
  if(nvec) {
    vec[m++] = vec[0];
    for(n = 1; n < nvec; ++n)
      if(strcmp(vec[n], vec[m - 1]))
	vec[m++] = vec[n];
  }
  vec[m] = 0;
  return vec;
}

/* update a key/track database.  Returns 0 or DB_DEADLOCK. */
static int register_word(DB *db, const char *what,
                         const char *track, const char *word,
                         DB_TXN *tid) {
  int err;
  DBT key, data;

  switch(err = db->put(db, tid, make_key(&key, word),
                       make_key(&data, track), DB_NODUPDATA)) {
  case 0:
  case DB_KEYEXIST:
    return 0;
  case DB_LOCK_DEADLOCK:
    error(0, "error updating %s.db: %s", what, db_strerror(err));
    return err;
  default:
    fatal(0, "error updating %s.db: %s", what,  db_strerror(err));
  }
}

/* search primitives *********************************************************/

/* return true iff NAME is a trackname_display_ pref */
static int is_display_pref(const char *name) {
  static const char prefix[] = "trackname_display_";
  return !strncmp(name, prefix, (sizeof prefix) - 1);
}

/** @brief Word_Break property tailor that treats underscores as spaces */
static int tailor_underscore_Word_Break_Other(uint32_t c) {
  switch(c) {
  default:
    return -1;
  case 0x005F: /* LOW LINE (SPACING UNDERSCORE) */
    return unicode_Word_Break_Other;
  }
}

/** @brief Remove all combining characters in-place
 * @param s Pointer to start of string
 * @param ns Length of string
 * @return New, possiblby reduced, length
 */
static size_t remove_combining_chars(uint32_t *s, size_t ns) {
  uint32_t *start = s, *t = s, *end = s + ns;

  while(s < end) {
    const uint32_t c = *s++;
    if(!utf32_combining_class(c))
      *t++ = c;
  }
  return t - start;
}

/** @brief Normalize and split a string using a given tailoring */
static void word_split(struct vector *v,
                       const char *s,
                       unicode_property_tailor *pt) {
  size_t nw, nt32, i;
  uint32_t *t32, **w32;

  /* Convert to UTF-32 */
  if(!(t32 = utf8_to_utf32(s, strlen(s), &nt32)))
    return;
  /* Erase case distinctions */
  if(!(t32 = utf32_casefold_compat(t32, nt32, &nt32)))
    return;
  /* Drop combining characters */
  nt32 = remove_combining_chars(t32, nt32);
  /* Split into words, treating _ as a space */
  w32 = utf32_word_split(t32, nt32, &nw, pt);
  /* Convert words back to UTF-8 and append to result */
  for(i = 0; i < nw; ++i)
    vector_append(v, utf32_to_utf8(w32[i], utf32_len(w32[i]), 0));
}

/** @brief Normalize a tag
 * @param s Tag
 * @param ns Length of tag
 * @return Normalized string or NULL on error
 *
 * The return value will be:
 * - case-folded
 * - have no leading or trailing space
 * - have no combining characters
 * - all spacing between words will be a single U+0020 SPACE
 */
static char *normalize_tag(const char *s, size_t ns) {
  uint32_t *s32, **w32;
  size_t ns32, nw32, i;
  struct dynstr d[1];

  if(!(s32 = utf8_to_utf32(s, ns, &ns32)))
    return 0;
  if(!(s32 = utf32_casefold_compat(s32, ns32, &ns32))) /* ->NFKD */
    return 0;
  ns32 = remove_combining_chars(s32, ns32);
  /* Split into words, no Word_Break tailoring */
  w32 = utf32_word_split(s32, ns32, &nw32, 0);
  /* Compose back into a string */
  dynstr_init(d);
  for(i = 0; i < nw32; ++i) {
    if(i)
      dynstr_append(d, ' ');
    dynstr_append_string(d, utf32_to_utf8(w32[i], utf32_len(w32[i]), 0));
  }
  dynstr_terminate(d);
  return d->vec;
}

/* compute the words of a track name */
static char **track_to_words(const char *track,
                             const struct kvp *p) {
  struct vector v;
  const char *rootless = track_rootless(track);

  if(!rootless)
    rootless = track;                   /* bodge */
  vector_init(&v);
  rootless = strip_extension(rootless);
  word_split(&v, strip_extension(rootless), tailor_underscore_Word_Break_Other);
  for(; p; p = p->next)
    if(is_display_pref(p->name))
      word_split(&v, p->value, 0);
  vector_terminate(&v);
  return dedupe(v.vec, v.nvec);
}

/* return nonzero iff WORD is a stopword */
static int stopword(const char *word) {
  int n;

  for(n = 0; n < config->stopword.n
        && strcmp(word, config->stopword.s[n]); ++n)
    ;
  return n < config->stopword.n;
}

/* record that WORD appears in TRACK.  Returns 0 or DB_LOCK_DEADLOCK. */
static int register_search_word(const char *track, const char *word,
                                DB_TXN *tid) {
  if(stopword(word)) return 0;
  return register_word(trackdb_searchdb, "search", track, word, tid);
}

/* Tags **********************************************************************/

/* Return nonzero if C is a valid tag character */
static int tagchar(int c) {
  switch(c) {
  case ',':
    return 0;
  default:
    return c >= ' ';
  }
}

/* Parse and de-dupe a tag list.  If S=0 then assumes "". */
char **parsetags(const char *s) {
  const char *t;
  struct vector v;

  vector_init(&v);
  if(s) {
    /* skip initial separators */
    while(*s && (!tagchar(*s) || *s == ' '))
      ++s;
    while(*s) {
      /* find the extent of the tag */
      t = s;
      while(*s && tagchar(*s))
        ++s;
      /* strip trailing spaces */
      while(s > t && s[-1] == ' ')
        --s;
      /* add tag to list */
      vector_append(&v, normalize_tag(t, (size_t)(s - t)));
      /* skip intermediate and trailing separators */
      while(*s && (!tagchar(*s) || *s == ' '))
        ++s;
    }
  }
  vector_terminate(&v);
  return dedupe(v.vec, v.nvec);
}

/* Record that TRACK has TAG.  Returns 0 or DB_LOCK_DEADLOCK. */
static int register_tag(const char *track, const char *tag, DB_TXN *tid) {
  return register_word(trackdb_tagsdb, "tags", track, tag, tid);
}

/* aliases *******************************************************************/

/* compute the alias and store at aliasp.  Returns 0 or DB_LOCK_DEADLOCK.  If
 * there is no alias sets *aliasp to 0. */
static int compute_alias(char **aliasp,
                         const char *track,
                         const struct kvp *p,
                         DB_TXN *tid) {
  struct dynstr d;
  const char *s = config->alias, *t, *expansion, *part;
  int c, used_db = 0, slash_prefix, err;
  struct kvp *at;
  const char *const root = find_track_root(track);

  if(!root) {
    /* Bodge for tracks with no root */
    *aliasp = 0;
    return 0;
  }
  dynstr_init(&d);
  dynstr_append_string(&d, root);
  while((c = (unsigned char)*s++)) {
    if(c != '{') {
      dynstr_append(&d, c);
      continue;
    }
    if((slash_prefix = (*s == '/')))
      s++;
    t = strchr(s, '}');
    assert(t != 0);			/* validated at startup */
    part = xstrndup(s, t - s);
    expansion = getpart(track, "display", part, p, &used_db);
    if(*expansion) {
      if(slash_prefix) dynstr_append(&d, '/');
      dynstr_append_string(&d, expansion);
    }
    s = t + 1;				/* skip {part} */
  }
  /* only admit to the alias if we used the db... */
  if(!used_db) {
    *aliasp = 0;
    return 0;
  }
  dynstr_terminate(&d);
  /* ...and the answer differs from the original... */
  if(!strcmp(track, d.vec)) {
    *aliasp = 0;
    return 0;
  }
  /* ...and there isn't already a different track with that name (including as
   * an alias) */
  switch(err = trackdb_getdata(trackdb_tracksdb, d.vec, &at, tid)) {
  case 0:
    if((s = kvp_get(at, "_alias_for"))
       && !strcmp(s, track)) {
    case DB_NOTFOUND:
      *aliasp = d.vec;
    } else {
      *aliasp = 0;
    }
    return 0;
  default:
    return err;
  }
}

/* get track and prefs data (if tp/pp not null pointers).  Returns 0 on
 * success, DB_NOTFOUND if the track does not exist or DB_LOCK_DEADLOCK.
 * Always sets the return values, even if only to null pointers. */
static int gettrackdata(const char *track,
                        struct kvp **tp,
                        struct kvp **pp,
                        const char **actualp,
                        unsigned flags,
#define GTD_NOALIAS 0x0001
                        DB_TXN *tid) {
  int err;
  const char *actual = track;
  struct kvp *t = 0, *p = 0;

  if((err = trackdb_getdata(trackdb_tracksdb, track, &t, tid))) goto done;
  if((actual = kvp_get(t, "_alias_for"))) {
    if(flags & GTD_NOALIAS) {
      error(0, "alias passed to gettrackdata where real path required");
      abort();
    }
    if((err = trackdb_getdata(trackdb_tracksdb, actual, &t, tid))) goto done;
  } else
    actual = track;
  assert(actual != 0);
  if(pp) {
    if((err = trackdb_getdata(trackdb_prefsdb, actual, &p, tid)) == DB_LOCK_DEADLOCK)
      goto done;
  }
  err = 0;
done:
  if(actualp) *actualp = actual;
  if(tp) *tp = t;
  if(pp) *pp = p;
  return err;
}

/* trackdb_notice() **********************************************************/

/** @brief notice a possibly new track
 * @return @c DB_NOTFOUND if new, 0 if already known
 */
int trackdb_notice(const char *track,
                   const char *path) {
  int err;
  DB_TXN *tid;

  for(;;) {
    tid = trackdb_begin_transaction();
    err = trackdb_notice_tid(track, path, tid);
    if((err == DB_LOCK_DEADLOCK)) goto fail;
    break;
  fail:
    trackdb_abort_transaction(tid);
  }
  trackdb_commit_transaction(tid);
  return err;
}

/** @brief notice a possibly new track
 * @param track NFC UTF-8 track name
 * @param path Raw path name
 * @param tid Transaction ID
 * @return @c DB_NOTFOUND if new, 0 if already known, @c DB_LOCK_DEADLOCK also
 */
int trackdb_notice_tid(const char *track,
                       const char *path,
                       DB_TXN *tid) {
  int err, n;
  struct kvp *t, *a, *p;
  int t_changed, ret;
  char *alias, **w, *noticed;
  time_t now;

  /* notice whether the tracks.db entry changes */
  t_changed = 0;
  /* get any existing tracks entry */
  if((err = gettrackdata(track, &t, &p, 0, 0, tid)) == DB_LOCK_DEADLOCK)
    return err;
  ret = err;                            /* 0 or DB_NOTFOUND */
  /* this is a real track */
  t_changed += kvp_set(&t, "_alias_for", 0);
  t_changed += kvp_set(&t, "_path", path);
  time(&now);
  if(ret == DB_NOTFOUND) {
    /* It's a new track; record the time */
    byte_xasprintf(&noticed, "%lld", (long long)now);
    t_changed += kvp_set(&t, "_noticed", noticed);
  }
  /* if we have an alias record it in the database */
  if((err = compute_alias(&alias, track, p, tid))) return err;
  if(alias) {
    /* won't overwrite someone else's alias as compute_alias() checks */
    D(("%s: alias %s", track, alias));
    a = 0;
    kvp_set(&a, "_alias_for", track);
    if((err = trackdb_putdata(trackdb_tracksdb, alias, a, tid, 0))) return err;
  }
  /* update search.db */
  w = track_to_words(track, p);
  for(n = 0; w[n]; ++n)
    if((err = register_search_word(track, w[n], tid)))
      return err;
  /* update tags.db */
  w = parsetags(kvp_get(p, "tags"));
  for(n = 0; w[n]; ++n)
    if((err = register_tag(track, w[n], tid)))
      return err;
  /* only store the tracks.db entry if it has changed */
  if(t_changed && (err = trackdb_putdata(trackdb_tracksdb, track, t, tid, 0)))
    return err;
  if(ret == DB_NOTFOUND) {
    uint32_t timestamp[2];
    DBT key, data;

    timestamp[0] = htonl((uint64_t)now >> 32);
    timestamp[1] = htonl((uint32_t)now);
    memset(&key, 0, sizeof key);
    key.data = timestamp;
    key.size = sizeof timestamp;
    switch(err = trackdb_noticeddb->put(trackdb_noticeddb, tid, &key,
                                        make_key(&data, track), 0)) {
    case 0: break;
    case DB_LOCK_DEADLOCK: return err;
    default: fatal(0, "error updating noticed.db: %s", db_strerror(err));
    }
  }
  return ret;
}

/* trackdb_obsolete() ********************************************************/

/* obsolete a track */
int trackdb_obsolete(const char *track, DB_TXN *tid) {
  int err, n;
  struct kvp *p;
  char *alias, **w;

  if((err = gettrackdata(track, 0, &p, 0,
                         GTD_NOALIAS, tid)) == DB_LOCK_DEADLOCK)
    return err;
  else if(err == DB_NOTFOUND) return 0;
  /* compute the alias, if any, and delete it */
  if((err = compute_alias(&alias, track, p, tid))) return err;
  if(alias) {
    /* if the alias points to some other track then compute_alias won't
     * return it */
    if((err = trackdb_delkey(trackdb_tracksdb, alias, tid))
       && err != DB_NOTFOUND)
      return err;
  }
  /* update search.db */
  w = track_to_words(track, p);
  for(n = 0; w[n]; ++n)
    if(trackdb_delkeydata(trackdb_searchdb,
                          w[n], track, tid) == DB_LOCK_DEADLOCK)
      return err;
  /* update tags.db */
  w = parsetags(kvp_get(p, "tags"));
  for(n = 0; w[n]; ++n)
    if(trackdb_delkeydata(trackdb_tagsdb,
                          w[n], track, tid) == DB_LOCK_DEADLOCK)
      return err;
  /* update tracks.db */
  if(trackdb_delkey(trackdb_tracksdb, track, tid) == DB_LOCK_DEADLOCK)
    return err;
  /* We don't delete the prefs, so they survive temporary outages of the
   * (possibly virtual) track filesystem */
  return 0;
}

/* trackdb_stats() ***********************************************************/

#define H(name) { #name, offsetof(DB_HASH_STAT, name) }
#define B(name) { #name, offsetof(DB_BTREE_STAT, name) }

static const struct statinfo {
  const char *name;
  size_t offset;
} statinfo_hash[] = {
  H(hash_magic),
  H(hash_version),
  H(hash_nkeys),
  H(hash_ndata),
  H(hash_pagesize),
  H(hash_ffactor),
  H(hash_buckets),
  H(hash_free),
  H(hash_bfree),
  H(hash_bigpages),
  H(hash_big_bfree),
  H(hash_overflows),
  H(hash_ovfl_free),
  H(hash_dup),
  H(hash_dup_free),
}, statinfo_btree[] = {
  B(bt_magic),
  B(bt_version),
  B(bt_nkeys),
  B(bt_ndata),
  B(bt_pagesize),
  B(bt_minkey),
  B(bt_re_len),
  B(bt_re_pad),
  B(bt_levels),
  B(bt_int_pg),
  B(bt_leaf_pg),
  B(bt_dup_pg),
  B(bt_over_pg),
  B(bt_free),
  B(bt_int_pgfree),
  B(bt_leaf_pgfree),
  B(bt_dup_pgfree),
  B(bt_over_pgfree),
};

/* look up stats for DB */
static int get_stats(struct vector *v,
                     DB *database,
                     const struct statinfo *si,
                     size_t nsi,
                     DB_TXN *tid) {
  void *sp;
  size_t n;
  char *str;
  int err;

  if(database) {
    switch(err = database->stat(database, tid, &sp, 0)) {
    case 0:
      break;
    case DB_LOCK_DEADLOCK:
      error(0, "error querying database: %s", db_strerror(err));
      return err;
    default:
      fatal(0, "error querying database: %s", db_strerror(err));
    }
    for(n = 0; n < nsi; ++n) {
      byte_xasprintf(&str, "%s=%"PRIuMAX, si[n].name,
		     (uintmax_t)*(u_int32_t *)((char *)sp + si[n].offset));
      vector_append(v, str);
    }
  }
  return 0;
}

/** @brief One entry in the search league */
struct search_entry {
  char *word;
  int n;
};

/** @brief Add a word to the search league
 * @param se Pointer to search league
 * @param count Maximum size for search league
 * @param nse Current size of search league
 * @param word New word, or NULL
 * @param n How often @p word appears
 * @return New size of search league
 */
static int register_search_entry(struct search_entry *se,
                                 int count,
                                 int nse,
                                 char *word,
                                 int n) {
  int i;

  if(word && (nse < count || n > se[nse - 1].n)) {
    /* Find the starting point */
    if(nse == count)
      i = nse - 1;
    else
      i = nse++;
    /* Find the insertion point */
    while(i > 0 && n > se[i - 1].n)
      --i;
    memmove(&se[i + 1], &se[i], (nse - i - 1) * sizeof *se);
    se[i].word = word;
    se[i].n = n;
  }
  return nse;
}

/* find the top COUNT words in the search database */
static int search_league(struct vector *v, int count, DB_TXN *tid) {
  struct search_entry *se;
  DBT k, d;
  DBC *cursor;
  int err, n = 0, nse = 0, i;
  char *word = 0;
  size_t wl = 0;
  char *str;

  cursor = trackdb_opencursor(trackdb_searchdb, tid);
  se = xmalloc(count * sizeof *se);
  /* Walk across the whole database counting up the number of times each
   * word appears. */
  while(!(err = cursor->c_get(cursor, prepare_data(&k), prepare_data(&d),
                              DB_NEXT))) {
    if(word && wl == k.size && !strncmp(word, k.data, wl))
      ++n;                              /* same word again */
    else {
      nse = register_search_entry(se, count, nse, word, n);
      word = xstrndup(k.data, wl = k.size);
      n = 1;
    }
  }
  switch(err) {
  case DB_NOTFOUND:
    err = 0;
    break;
  case DB_LOCK_DEADLOCK:
    error(0, "error querying search database: %s", db_strerror(err));
    break;
  default:
    fatal(0, "error querying search database: %s", db_strerror(err));
  }
  if(trackdb_closecursor(cursor)) err = DB_LOCK_DEADLOCK;
  if(err) return err;
  nse = register_search_entry(se, count, nse, word, n);
  byte_xasprintf(&str, "Top %d search words:", nse);
  vector_append(v, str);
  for(i = 0; i < nse; ++i) {
    byte_xasprintf(&str, "%4d: %5d %s", i + 1, se[i].n, se[i].word);
    vector_append(v, str);
  }
  return 0;
}

#define SI(what) statinfo_##what, \
                 sizeof statinfo_##what / sizeof (struct statinfo)

/* return a list of database stats */
char **trackdb_stats(int *nstatsp) {
  DB_TXN *tid;
  struct vector v;

  vector_init(&v);
  for(;;) {
    tid = trackdb_begin_transaction();
    v.nvec = 0;
    vector_append(&v, (char *)"Tracks database stats:");
    if(get_stats(&v, trackdb_tracksdb, SI(btree), tid)) goto fail;
    vector_append(&v, (char *)"");
    vector_append(&v, (char *)"Search database stats:");
    if(get_stats(&v, trackdb_searchdb, SI(hash), tid)) goto fail;
    vector_append(&v, (char *)"");
    vector_append(&v, (char *)"Prefs database stats:");
    if(get_stats(&v, trackdb_prefsdb, SI(hash), tid)) goto fail;
    vector_append(&v, (char *)"");
    if(search_league(&v, 10, tid)) goto fail;
    vector_terminate(&v);
    break;
fail:
    trackdb_abort_transaction(tid);
  }
  trackdb_commit_transaction(tid);
  if(nstatsp) *nstatsp = v.nvec;
  return v.vec;
}

struct stats_details {
  void (*done)(char *data, void *u);
  void *u;
  int exited;                           /* subprocess exited */
  int closed;                           /* pipe close */
  int wstat;                            /* wait status from subprocess */
  struct dynstr data[1];                /* data read from pipe */
};

static void stats_complete(struct stats_details *d) {
  char *s;

  if(!(d->exited && d->closed))
    return;
  byte_xasprintf(&s, "\n"
                 "Server stats:\n"
                 "track lookup cache hits: %lu\n"
                 "track lookup cache misses: %lu\n",
                 cache_files_hits,
                 cache_files_misses);
  dynstr_append_string(d->data, s);
  dynstr_terminate(d->data);
  d->done(d->data->vec, d->u);
}

static int stats_finished(ev_source attribute((unused)) *ev,
                          pid_t attribute((unused)) pid,
                          int status,
                          const struct rusage attribute((unused)) *rusage,
                          void *u) {
  struct stats_details *const d = u;

  d->exited = 1;
  if(status)
    error(0, "disorder-stats %s", wstat(status));
  stats_complete(d);
  return 0;
}

static int stats_read(ev_source attribute((unused)) *ev,
                      ev_reader *reader,
                      void *ptr,
                      size_t bytes,
                      int eof,
                      void *u) {
  struct stats_details *const d = u;

  dynstr_append_bytes(d->data, ptr, bytes);
  ev_reader_consume(reader, bytes);
  if(eof)
    d->closed = 1;
  stats_complete(d);
  return 0;
}

static int stats_error(ev_source attribute((unused)) *ev,
                       int errno_value,
                       void *u) {
  struct stats_details *const d = u;

  error(errno_value, "error reading from pipe to disorder-stats");
  d->closed = 1;
  stats_complete(d);
  return 0;
}

void trackdb_stats_subprocess(ev_source *ev,
                              void (*done)(char *data, void *u),
                              void *u) {
  int p[2];
  pid_t pid;
  struct stats_details *d = xmalloc(sizeof *d);

  dynstr_init(d->data);
  d->done = done;
  d->u = u;
  xpipe(p);
  pid = subprogram(ev, p[1], "disorder-stats", (char *)0);
  xclose(p[1]);
  ev_child(ev, pid, 0, stats_finished, d);
  if(!ev_reader_new(ev, p[0], stats_read, stats_error, d,
                    "disorder-stats reader"))
    fatal(0, "ev_reader_new for disorder-stats reader failed");
}

/** @brief Parse a track name part preference
 * @param name Preference name
 * @param partp Where to store part name
 * @param contextp Where to store context name
 * @return 0 on success, non-0 if parse fails
 */
static int trackdb__parse_namepref(const char *name,
                                   char **partp,
                                   char **contextp) {
  char *c;
  static const char prefix[] = "trackname_";
  
  if(strncmp(name, prefix, strlen(prefix)))
    return -1;                          /* not trackname_* at all */
  name += strlen(prefix);
  /* There had better be a _ between context and part */
  c = strchr(name, '_');
  if(!c)
    return -1;
  /* Context is first in the pref name even though most APIs have the part
   * first.  Confusing; sorry. */
  *contextp = xstrndup(name, c - name);
  ++c;
  /* There had better NOT be a second _ */
  if(strchr(c, '_'))
    return -1;
  *partp = xstrdup(c);
  return 0;
}

/** @brief Compute the default value for a track preference
 * @param track Track name
 * @param name Preference name
 * @return Default value or 0 if none/not known
 */
static const char *trackdb__default(const char *track, const char *name) {
  char *context, *part;
  
  if(!trackdb__parse_namepref(name, &part, &context)) {
    /* We can work out the default for a trackname_ pref */
    return trackname_part(track, context, part);
  } else if(!strcmp(name, "weight")) {
    /* We know the default weight */
    return "90000";
  } else if(!strcmp(name, "pick_at_random")) {
    /* By default everything is eligible for picking at random */
    return "1";
  } else if(!strcmp(name, "tags")) {
    /* By default everything no track has any tags */
    return "";
  }
  return 0;
}

/* set a pref (remove if value=0) */
int trackdb_set(const char *track,
                const char *name,
                const char *value) {
  struct kvp *t, *p, *a;
  DB_TXN *tid;
  int err, cmp;
  char *oldalias, *newalias, **oldtags = 0, **newtags;
  const char *def;

  /* If the value matches the default then unset instead, to keep the database
   * tidy.  Older versions did not have this feature so your database may yet
   * have some default values stored in it. */
  if(value) {
    def = trackdb__default(track, name);
    if(def && !strcmp(value, def))
      value = 0;
  }

  for(;;) {
    tid = trackdb_begin_transaction();
    if((err = gettrackdata(track, &t, &p, 0,
                           0, tid)) == DB_LOCK_DEADLOCK)
      goto fail;
    if(err == DB_NOTFOUND) break;
    if(name[0] == '_') {
      if(kvp_set(&t, name, value))
        if(trackdb_putdata(trackdb_tracksdb, track, t, tid, 0))
          goto fail;
    } else {
      /* get the old alias name */
      if(compute_alias(&oldalias, track, p, tid)) goto fail;
      /* get the old tags */
      if(!strcmp(name, "tags"))
        oldtags = parsetags(kvp_get(p, "tags"));
      /* set the value */
      if(kvp_set(&p, name, value))
        if(trackdb_putdata(trackdb_prefsdb, track, p, tid, 0))
          goto fail;
      /* compute the new alias name */
      if((err = compute_alias(&newalias, track, p, tid))) goto fail;
      /* check whether alias has changed */
      if(!(oldalias == newalias
           || (oldalias && newalias && !strcmp(oldalias, newalias)))) {
        /* adjust alias records to fit change */
        if(oldalias
           && trackdb_delkey(trackdb_tracksdb, oldalias, tid) == DB_LOCK_DEADLOCK)
          goto fail;
        if(newalias) {
          a = 0;
          kvp_set(&a, "_alias_for", track);
          if(trackdb_putdata(trackdb_tracksdb, newalias, a, tid, 0)) goto fail;
        }
      }
      /* check whether tags have changed */
      if(!strcmp(name, "tags")) {
        newtags = parsetags(value);
        while(*oldtags || *newtags) {
          if(*oldtags && *newtags) {
            cmp = strcmp(*oldtags, *newtags);
            if(!cmp) {
              /* keeping this tag */
              ++oldtags;
              ++newtags;
            } else if(cmp < 0)
              /* old tag fits into a gap in the new list, so delete old */
              goto delete_old;
            else
              /* new tag fits into a gap in the old list, so insert new */
              goto insert_new;
          } else if(*oldtags) {
            /* we've run out of new tags, so remaining old ones are to be
             * deleted */
          delete_old:
            if(trackdb_delkeydata(trackdb_tagsdb,
                                  *oldtags, track, tid) == DB_LOCK_DEADLOCK)
              goto fail;
            ++oldtags;
          } else {
            /* we've run out of old tags, so remainig new ones are to be
             * inserted */
          insert_new:
            if(register_tag(track, *newtags, tid)) goto fail;
            ++newtags;
          }
        }
      }
    }
    err = 0;
    break;
fail:
    trackdb_abort_transaction(tid);
  }
  trackdb_commit_transaction(tid);
  return err == 0 ? 0 : -1;
}

/* get a pref */
const char *trackdb_get(const char *track,
                        const char *name) {
  return kvp_get(trackdb_get_all(track), name);
}

/* get all prefs as a 0-terminated array */
struct kvp *trackdb_get_all(const char *track) {
  struct kvp *t, *p, **pp;
  DB_TXN *tid;

  for(;;) {
    tid = trackdb_begin_transaction();
    if(gettrackdata(track, &t, &p, 0, 0, tid) == DB_LOCK_DEADLOCK)
      goto fail;
    break;
fail:
    trackdb_abort_transaction(tid);
  }
  trackdb_commit_transaction(tid);
  for(pp = &p; *pp; pp = &(*pp)->next)
    ;
  *pp = t;
  return p;
}

/* resolve alias */
const char *trackdb_resolve(const char *track) {
  DB_TXN *tid;
  const char *actual;

  for(;;) {
    tid = trackdb_begin_transaction();
    if(gettrackdata(track, 0, 0, &actual, 0, tid) == DB_LOCK_DEADLOCK)
      goto fail;
    break;
fail:
    trackdb_abort_transaction(tid);
  }
  trackdb_commit_transaction(tid);
  return actual;
}

int trackdb_isalias(const char *track) {
  const char *actual = trackdb_resolve(track);

  return strcmp(actual, track);
}

/* test whether a track exists (perhaps an alias) */
int trackdb_exists(const char *track) {
  DB_TXN *tid;
  int err;

  for(;;) {
    tid = trackdb_begin_transaction();
    /* unusually, here we want the return value */
    if((err = gettrackdata(track, 0, 0, 0, 0, tid)) == DB_LOCK_DEADLOCK)
      goto fail;
    break;
fail:
    trackdb_abort_transaction(tid);
  }
  trackdb_commit_transaction(tid);
  return (err == 0);
}

/* return the list of tags */
char **trackdb_alltags(void) {
  int e;
  struct vector v[1];

  vector_init(v);
  WITH_TRANSACTION(trackdb_listkeys(trackdb_tagsdb, v, tid));
  return v->vec;
}

/** @brief List all the keys in @p db
 * @param db Database
 * @param v Vector to store keys in
 * @param tid Transaction ID
 * @return 0 or DB_LOCK_DEADLOCK
 */
int trackdb_listkeys(DB *db, struct vector *v, DB_TXN *tid) {
  int e;
  DBT k, d;
  DBC *const c = trackdb_opencursor(db, tid);

  v->nvec = 0;
  memset(&k, 0, sizeof k);
  while(!(e = c->c_get(c, &k, prepare_data(&d), DB_NEXT_NODUP)))
    vector_append(v, xstrndup(k.data, k.size));
  switch(e) {
  case DB_NOTFOUND:
    break;
  case DB_LOCK_DEADLOCK:
    return e;
  default:
    fatal(0, "c->c_get: %s", db_strerror(e));
  }
  if((e = trackdb_closecursor(c)))
    return e;
  vector_terminate(v);
  return 0;
}

/* return 1 iff sorted tag lists A and B have at least one member in common */
int tag_intersection(char **a, char **b) {
  int cmp;

  /* Same sort of logic as trackdb_set() above */
  while(*a && *b) {
    if(!(cmp = strcmp(*a, *b))) return 1;
    else if(cmp < 0) ++a;
    else ++b;
  }
  return 0;
}

static pid_t choose_pid = -1;
static int choose_fd;
static random_callback *choose_callback;
static struct dynstr choose_output;
static unsigned choose_complete;
static int choose_status;
#define CHOOSE_RUNNING 1
#define CHOOSE_READING 2

static void choose_finished(ev_source *ev, unsigned which) {
  choose_complete |= which;
  if(choose_complete != (CHOOSE_RUNNING|CHOOSE_READING))
    return;
  choose_pid = -1;
  if(choose_status == 0 && choose_output.nvec > 0) {
    dynstr_terminate(&choose_output);
    choose_callback(ev, xstrdup(choose_output.vec));
  } else
    choose_callback(ev, 0);
}

/** @brief Called when @c disorder-choose terminates */
static int choose_exited(ev_source *ev,
                         pid_t attribute((unused)) pid,
                         int status,
                         const struct rusage attribute((unused)) *rusage,
                         void attribute((unused)) *u) {
  if(status)
    error(0, "disorder-choose %s", wstat(status));
  choose_status = status;
  choose_finished(ev, CHOOSE_RUNNING);
  return 0;
}

/** @brief Called with data from @c disorder-choose pipe */
static int choose_readable(ev_source *ev,
                           ev_reader *reader,
                           void *ptr,
                           size_t bytes,
                           int eof,
                           void attribute((unused)) *u) {
  dynstr_append_bytes(&choose_output, ptr, bytes);
  ev_reader_consume(reader, bytes);
  if(eof)
    choose_finished(ev, CHOOSE_READING);
  return 0;
}

static int choose_read_error(ev_source *ev,
                             int errno_value,
                             void attribute((unused)) *u) {
  error(errno_value, "error reading disorder-choose pipe");
  choose_finished(ev, CHOOSE_READING);
  return 0;
}

/** @brief Request a random track
 * @param ev Event source
 * @param callback Called with random track or NULL
 * @return 0 if a request was initiated, else -1
 *
 * Initiates a random track choice.  @p callback will later be called back with
 * the choice (or NULL on error).  If a choice is already underway then -1 is
 * returned and there will be no additional callback.
 *
 * The caller shouldn't assume that the track returned actually exists (it
 * might be removed between the choice and the callback, or between being added
 * to the queue and being played).
 */
int trackdb_request_random(ev_source *ev,
                           random_callback *callback) {
  int p[2];
  
  if(choose_pid != -1)
    return -1;                          /* don't run concurrent chooses */
  xpipe(p);
  cloexec(p[0]);
  choose_pid = subprogram(ev, p[1], "disorder-choose", (char *)0);
  choose_fd = p[0];
  xclose(p[1]);
  choose_callback = callback;
  choose_output.nvec = 0;
  choose_complete = 0;
  if(!ev_reader_new(ev, p[0], choose_readable, choose_read_error, 0,
                    "disorder-choose reader")) /* owns p[0] */
    fatal(0, "ev_reader_new for disorder-choose reader failed");
  ev_child(ev, choose_pid, 0, choose_exited, 0); /* owns the subprocess */
  return 0;
}

/* get a track name given the prefs.  Set *used_db to 1 if we got the answer
 * from the prefs. */
static const char *getpart(const char *track,
                           const char *context,
                           const char *part,
                           const struct kvp *p,
                           int *used_db) {
  const char *result;
  char *pref;

  byte_xasprintf(&pref, "trackname_%s_%s", context, part);
  if((result = kvp_get(p, pref)))
    *used_db = 1;
  else
    result = trackname_part(track, context, part);
  assert(result != 0);
  return result;
}

/* get a track name part, like trackname_part(), but taking the database into
 * account. */
const char *trackdb_getpart(const char *track,
                            const char *context,
                            const char *part) {
  struct kvp *p;
  DB_TXN *tid;
  char *pref;
  const char *actual;
  int used_db, err;

  /* construct the full pref */
  byte_xasprintf(&pref, "trackname_%s_%s", context, part);
  for(;;) {
    tid = trackdb_begin_transaction();
    if((err = gettrackdata(track, 0, &p, &actual, 0, tid)) == DB_LOCK_DEADLOCK)
      goto fail;
    break;
fail:
    trackdb_abort_transaction(tid);
  }
  trackdb_commit_transaction(tid);
  return getpart(actual, context, part, p, &used_db);
}

/* get the raw path name for @track@ (might be an alias) */
const char *trackdb_rawpath(const char *track) {
  DB_TXN *tid;
  struct kvp *t;
  const char *path;

  for(;;) {
    tid = trackdb_begin_transaction();
    if(gettrackdata(track, &t, 0, 0, 0, tid) == DB_LOCK_DEADLOCK)
      goto fail;
    break;
fail:
    trackdb_abort_transaction(tid);
  }
  trackdb_commit_transaction(tid);
  if(!(path = kvp_get(t, "_path"))) path = track;
  return path;
}

/* trackdb_list **************************************************************/

/* this is incredibly ugly, sorry, perhaps it will be rewritten to be actually
 * readable at some point */

/* return true if the basename of TRACK[0..TL-1], as defined by DL, matches RE.
 * If RE is a null pointer then it matches everything. */
static int track_matches(size_t dl, const char *track, size_t tl,
			 const pcre *re) {
  int ovec[3], rc;

  if(!re)
    return 1;
  track += dl + 1;
  tl -= (dl + 1);
  switch(rc = pcre_exec(re, 0, track, tl, 0, 0, ovec, 3)) {
  case PCRE_ERROR_NOMATCH: return 0;
  default:
    if(rc < 0) {
      error(0, "pcre_exec returned %d, subject '%s'", rc, track);
      return 0;
    }
    return 1;
  }
}

static int do_list(struct vector *v, const char *dir,
                   enum trackdb_listable what, const pcre *re, DB_TXN *tid) {
  DBC *cursor;
  DBT k, d;
  size_t dl;
  char *ptr;
  int err;
  size_t l, last_dir_len = 0;
  char *last_dir = 0, *track;
  struct kvp *p;

  dl = strlen(dir);
  cursor = trackdb_opencursor(trackdb_tracksdb, tid);
  make_key(&k, dir);
  prepare_data(&d);
  /* find the first key >= dir */
  err = cursor->c_get(cursor, &k, &d, DB_SET_RANGE);
  /* keep going while we're dealing with <dir/anything> */
  while(err == 0
	&& k.size > dl
	&& ((char *)k.data)[dl] == '/'
	&& !memcmp(k.data, dir, dl)) {
    ptr = memchr((char *)k.data + dl + 1, '/', k.size - (dl + 1));
    if(ptr) {
      /* we have <dir/component/anything>, so <dir/component> is a directory */
      l = ptr - (char *)k.data;
      if(what & trackdb_directories)
	if(!(last_dir
	     && l == last_dir_len
	     && !memcmp(last_dir, k.data, l))) {
	  last_dir = xstrndup(k.data, last_dir_len = l);
	  if(track_matches(dl, k.data, l, re))
	    vector_append(v, last_dir);
	}
    } else {
      /* found a plain file */
      if((what & trackdb_files)) {
	track = xstrndup(k.data, k.size);
        if((err = trackdb_getdata(trackdb_prefsdb,
                                  track, &p, tid)) == DB_LOCK_DEADLOCK)
          goto deadlocked;
        /* There's an awkward question here...
         *
         * If a track shares a directory with its alias then we could
         * do one of three things:
         * - report both.  Looks ridiculuous in most UIs.
         * - report just the alias.  Remarkably inconvenient to write
         *   UI code for!
         * - report just the real name.  Ugly if the UI doesn't prettify
         *   names via the name parts.
         */
#if 1
        /* If this file is an alias for a track in the same directory then we
         * skip it */
        struct kvp *t = kvp_urldecode(d.data, d.size);
        const char *alias_target = kvp_get(t, "_alias_for");
        if(!(alias_target
             && !strcmp(d_dirname(alias_target),
                        d_dirname(track))))
	  if(track_matches(dl, k.data, k.size, re))
	    vector_append(v, track);
#else
	/* if this file has an alias in the same directory then we skip it */
           char *alias;
        if((err = compute_alias(&alias, track, p, tid)))
          goto deadlocked;
        if(!(alias && !strcmp(d_dirname(alias), d_dirname(track))))
	  if(track_matches(dl, k.data, k.size, re))
	    vector_append(v, track);
#endif
      }
    }
    err = cursor->c_get(cursor, &k, &d, DB_NEXT);
  }
  switch(err) {
  case 0:
    break;
  case DB_NOTFOUND:
    err = 0;
    break;
  case DB_LOCK_DEADLOCK:
    error(0, "error querying database: %s", db_strerror(err));
    break;
  default:
    fatal(0, "error querying database: %s", db_strerror(err));
  }
deadlocked:
  if(trackdb_closecursor(cursor)) err = DB_LOCK_DEADLOCK;
  return err;
}

/* return the directories or files below @dir@ */
char **trackdb_list(const char *dir, int *np, enum trackdb_listable what,
                    const pcre *re) {
  DB_TXN *tid;
  int n;
  struct vector v;

  vector_init(&v);
  for(;;) {
    tid = trackdb_begin_transaction();
    v.nvec = 0;
    if(dir) {
      if(do_list(&v, dir, what, re, tid))
        goto fail;
    } else {
      for(n = 0; n < config->collection.n; ++n)
        if(do_list(&v, config->collection.s[n].root, what, re, tid))
          goto fail;
    }
    break;
fail:
    trackdb_abort_transaction(tid);
  }
  trackdb_commit_transaction(tid);
  vector_terminate(&v);
  if(np)
    *np = v.nvec;
  return v.vec;
}

/* If S is tag:something, return something.  Else return 0. */
static const char *checktag(const char *s) {
  if(!strncmp(s, "tag:", 4))
    return s + 4;
  else
    return 0;
}

/* return a list of tracks containing all of the words given.  If you
 * ask for only stopwords you get no tracks. */
char **trackdb_search(char **wordlist, int nwordlist, int *ntracks) {
  const char **w, *best = 0, *tag;
  char **twords, **tags;
  char *istag;
  int i, j, n, err, what;
  DBC *cursor = 0;
  DBT k, d;
  struct vector u, v;
  DB_TXN *tid;
  struct kvp *p;
  int ntags = 0;
  DB *db;
  const char *dbname;

  *ntracks = 0;				/* for early returns */
  /* normalize all the words */
  w = xmalloc(nwordlist * sizeof (char *));
  istag = xmalloc_noptr(nwordlist);
  for(n = 0; n < nwordlist; ++n) {
    uint32_t *w32;
    size_t nw32;

    w[n] = utf8_casefold_compat(wordlist[n], strlen(wordlist[n]), 0);
    if(checktag(w[n])) {
      ++ntags;         /* count up tags */
      /* Normalize the tag */
      w[n] = normalize_tag(w[n] + 4, strlen(w[n] + 4));
      istag[n] = 1;
    } else {
      /* Normalize the search term by removing combining characters */
      if(!(w32 = utf8_to_utf32(w[n], strlen(w[n]), &nw32)))
        return 0;
      nw32 = remove_combining_chars(w32, nw32);
      if(!(w[n] = utf32_to_utf8(w32, nw32, 0)))
        return 0;
      istag[n] = 0;
    }
  }
  /* find the longest non-stopword */
  for(n = 0; n < nwordlist; ++n)
    if(!istag[n] && !stopword(w[n]))
      if(!best || strlen(w[n]) > strlen(best))
	best = w[n];
  /* TODO: we should at least in principal be able to identify the word or tag
   * with the least matches in log time, and choose that as our primary search
   * term. */
  if(ntags && !best) {
    /* Only tags are listed.  We limit to the first and narrow down with the
     * rest. */
    best = istag[0] ? w[0] : 0;
    db = trackdb_tagsdb;
    dbname = "tags";
  } else if(best) {
    /* We can limit to some word. */
    db = trackdb_searchdb;
    dbname = "search";
  } else {
    /* Only stopwords */
    return 0;
  }
  vector_init(&u);
  vector_init(&v);
  for(;;) {
    tid = trackdb_begin_transaction();
    /* find all the tracks that have that word */
    make_key(&k, best);
    prepare_data(&d);
    what = DB_SET;
    v.nvec = 0;
    cursor = trackdb_opencursor(db, tid);
    while(!(err = cursor->c_get(cursor, &k, &d, what))) {
      vector_append(&v, xstrndup(d.data, d.size));
      what = DB_NEXT_DUP;
    }
    switch(err) {
    case DB_NOTFOUND:
      err = 0;
      break;
    case DB_LOCK_DEADLOCK:
      error(0, "error querying %s database: %s", dbname, db_strerror(err));
      break;
    default:
      fatal(0, "error querying %s database: %s", dbname, db_strerror(err));
    }
    if(trackdb_closecursor(cursor)) err = DB_LOCK_DEADLOCK;
    cursor = 0;
    /* do a naive search over that (hopefuly fairly small) list of tracks */
    u.nvec = 0;
    for(n = 0; n < v.nvec; ++n) {
      if((err = gettrackdata(v.vec[n], 0, &p, 0, 0, tid) == DB_LOCK_DEADLOCK))
        goto fail;
      else if(err) {
        error(0, "track %s unexpected error: %s", v.vec[n], db_strerror(err));
        continue;
      }
      twords = track_to_words(v.vec[n], p);
      tags = parsetags(kvp_get(p, "tags"));
      for(i = 0; i < nwordlist; ++i) {
        if(istag[i]) {
          tag = w[i];
          /* Track must have this tag */
          for(j = 0; tags[j]; ++j)
            if(!strcmp(tag, tags[j])) break; /* tag found */
          if(!tags[j]) break;           /* tag not found */
        } else {
          /* Track must contain this word */
          for(j = 0; twords[j]; ++j)
            if(!strcmp(w[i], twords[j])) break; /* word found */
          if(!twords[j]) break;		/* word not found */
        }
      }
      if(i >= nwordlist)                /* all words found */
        vector_append(&u, v.vec[n]);
    }
    break;
  fail:
    trackdb_closecursor(cursor);
    cursor = 0;
    trackdb_abort_transaction(tid);
    info("retrying search");
  }
  trackdb_commit_transaction(tid);
  vector_terminate(&u);
  if(ntracks)
    *ntracks = u.nvec;
  return u.vec;
}

/* trackdb_scan **************************************************************/

int trackdb_scan(const char *root,
                 int (*callback)(const char *track,
                                 struct kvp *data,
                                 struct kvp *prefs,
                                 void *u,
                                 DB_TXN *tid),
                 void *u,
                 DB_TXN *tid) {
  DBC *cursor;
  DBT k, d, pd;
  const size_t root_len = root ? strlen(root) : 0;
  int err, cberr;
  struct kvp *data, *prefs;
  const char *track;

  cursor = trackdb_opencursor(trackdb_tracksdb, tid);
  if(root)
    err = cursor->c_get(cursor, make_key(&k, root), prepare_data(&d),
                        DB_SET_RANGE);
  else {
    memset(&k, 0, sizeof k);
    err = cursor->c_get(cursor, &k, prepare_data(&d),
                        DB_FIRST);
  }
  while(!err) {
    if(!root
       || (k.size > root_len
           && !strncmp(k.data, root, root_len)
           && ((char *)k.data)[root_len] == '/')) {
      data = kvp_urldecode(d.data, d.size);
      if(kvp_get(data, "_path")) {
        track = xstrndup(k.data, k.size);
        /* TODO: trackdb_prefsdb is currently a DB_HASH.  This means we have to
         * do a lookup for every single track.  In fact this is quite quick:
         * with around 10,000 tracks a complete scan is around 0.3s on my
         * 2.2GHz Athlon.  However, if it were a DB_BTREE, we could do the same
         * linear walk as we already do over trackdb_tracksdb, and probably get
         * even higher performance.  That would require upgrade logic to
         * translate old databases though.
         */
        switch(err = trackdb_prefsdb->get(trackdb_prefsdb, tid, &k,
                                          prepare_data(&pd), 0)) {
        case 0:
          prefs = kvp_urldecode(pd.data, pd.size);
          break;
        case DB_NOTFOUND:
          prefs = 0;
          break;
        case DB_LOCK_DEADLOCK:
          error(0, "getting prefs: %s", db_strerror(err));
          trackdb_closecursor(cursor);
          return err;
        default:
          fatal(0, "getting prefs: %s", db_strerror(err));
        }
        /* Advance to the next track before the callback so that the callback
         * may safely delete the track */
        err = cursor->c_get(cursor, &k, &d, DB_NEXT);
        if((cberr = callback(track, data, prefs, u, tid))) {
          err = cberr;
          break;
        }
      } else
        err = cursor->c_get(cursor, &k, &d, DB_NEXT);
    } else
      break;
  }
  trackdb_closecursor(cursor);
  switch(err) {
  case EINTR:
    return err;
  case 0:
  case DB_NOTFOUND:
    return 0;
  case DB_LOCK_DEADLOCK:
    error(0, "c->c_get: %s", db_strerror(err));
    return err;
  default:
    fatal(0, "c->c_get: %s", db_strerror(err));
  }
}

/* trackdb_rescan ************************************************************/

/** @brief Node in the list of rescan-complete callbacks */
struct rescanned_node {
  struct rescanned_node *next;
  void (*rescanned)(void *ru);
  void *ru;
};

/** @brief List of rescan-complete callbacks */
static struct rescanned_node *rescanned_list;

/** @brief Add a rescan completion callback */
void trackdb_add_rescanned(void (*rescanned)(void *ru),
                           void *ru) {
  if(rescanned) {
    struct rescanned_node *n = xmalloc(sizeof *n);
    n->next = rescanned_list;
    n->rescanned = rescanned;
    n->ru = ru;
    rescanned_list = n;
  }
}

/* called when the rescanner terminates */
static int reap_rescan(ev_source attribute((unused)) *ev,
                       pid_t pid,
                       int status,
                       const struct rusage attribute((unused)) *rusage,
                       void attribute((unused)) *u) {
  if(pid == rescan_pid) rescan_pid = -1;
  if(status)
    error(0, RESCAN": %s", wstat(status));
  else
    D((RESCAN" terminated: %s", wstat(status)));
  /* Our cache of file lookups is out of date now */
  cache_clean(&cache_files_type);
  eventlog("rescanned", (char *)0);
  /* Call rescanned callbacks */
  while(rescanned_list) {
    void (*rescanned)(void *u_) = rescanned_list->rescanned;
    void *ru = rescanned_list->ru;

    rescanned_list = rescanned_list->next;
    rescanned(ru);
  }
  return 0;
}

/** @brief Initiate a rescan
 * @param ev Event loop or 0 to block
 * @param recheck 1 to recheck lengths, 0 to suppress check
 * @param rescanned Called on completion (if not NULL)
 * @param ru Passed to @p rescanned
 */
void trackdb_rescan(ev_source *ev, int recheck,
                    void (*rescanned)(void *ru),
                    void *ru) {
  int w;

  if(rescan_pid != -1) {
    trackdb_add_rescanned(rescanned, ru);
    error(0, "rescan already underway");
    return;
  }
  rescan_pid = subprogram(ev, -1, RESCAN,
                          recheck ? "--check" : "--no-check",
                          (char *)0);
  trackdb_add_rescanned(rescanned, ru);
  if(ev) {
    ev_child(ev, rescan_pid, 0, reap_rescan, 0);
    D(("started rescanner"));
  } else {
    /* This is the first rescan, we block until it is complete */
    while(waitpid(rescan_pid, &w, 0) < 0 && errno == EINTR)
      ;
    reap_rescan(0, rescan_pid, w, 0, 0);
  }
}

int trackdb_rescan_cancel(void) {
  if(rescan_pid == -1) return 0;
  if(kill(rescan_pid, SIGTERM) < 0)
    fatal(errno, "error killing rescanner");
  rescan_pid = -1;
  return 1;
}

/** @brief Return true if a rescan is underway */
int trackdb_rescan_underway(void) {
  return rescan_pid != -1;
}

/* global prefs **************************************************************/

void trackdb_set_global(const char *name,
                        const char *value,
                        const char *who) {
  DB_TXN *tid;
  int err;
  int state;

  for(;;) {
    tid = trackdb_begin_transaction();
    if(!(err = trackdb_set_global_tid(name, value, tid)))
      break;
    trackdb_abort_transaction(tid);
  }
  trackdb_commit_transaction(tid);
  /* log important state changes */
  if(!strcmp(name, "playing")) {
    state = !value || !strcmp(value, "yes");
    info("playing %s by %s",
         state ? "enabled" : "disabled",
         who ? who : "-");
    eventlog("state", state ? "enable_play" : "disable_play", (char *)0);
  }
  if(!strcmp(name, "random-play")) {
    state = !value || !strcmp(value, "yes");
    info("random play %s by %s",
         state ? "enabled" : "disabled",
         who ? who : "-");
    eventlog("state", state ? "enable_random" : "disable_random", (char *)0);
  }
}

int trackdb_set_global_tid(const char *name,
                           const char *value,
                           DB_TXN *tid) {
  DBT k, d;
  int err;

  memset(&k, 0, sizeof k);
  memset(&d, 0, sizeof d);
  k.data = (void *)name;
  k.size = strlen(name);
  if(value) {
    d.data = (void *)value;
    d.size = strlen(value);
  }
  if(value)
    err = trackdb_globaldb->put(trackdb_globaldb, tid, &k, &d, 0);
  else
    err = trackdb_globaldb->del(trackdb_globaldb, tid, &k, 0);
  if(err == DB_LOCK_DEADLOCK) return err;
  if(err)
    fatal(0, "error updating database: %s", db_strerror(err));
  return 0;
}

const char *trackdb_get_global(const char *name) {
  DB_TXN *tid;
  int err;
  const char *r;

  for(;;) {
    tid = trackdb_begin_transaction();
    if(!(err = trackdb_get_global_tid(name, tid, &r)))
      break;
    trackdb_abort_transaction(tid);
  }
  trackdb_commit_transaction(tid);
  return r;
}

int trackdb_get_global_tid(const char *name,
                           DB_TXN *tid,
                           const char **rp) {
  DBT k, d;
  int err;

  memset(&k, 0, sizeof k);
  k.data = (void *)name;
  k.size = strlen(name);
  switch(err = trackdb_globaldb->get(trackdb_globaldb, tid, &k,
                                     prepare_data(&d), 0)) {
  case 0:
    *rp = xstrndup(d.data, d.size);
    return 0;
  case DB_NOTFOUND:
    *rp = 0;
    return 0;
  case DB_LOCK_DEADLOCK:
    return err;
  default:
    fatal(0, "error reading database: %s", db_strerror(err));
  }
}

/** @brief Retrieve the most recently added tracks
 * @param ntracksp Where to put count, or 0
 * @param maxtracks Maximum number of tracks to retrieve
 * @return null-terminated array of track names
 *
 * The most recently added track is first in the array.
 */
char **trackdb_new(int *ntracksp,
                   int maxtracks) {
  DB_TXN *tid;
  char **tracks;

  for(;;) {
    tid = trackdb_begin_transaction();
    tracks = trackdb_new_tid(ntracksp, maxtracks, tid);
    if(tracks)
      break;
    trackdb_abort_transaction(tid);
  }
  trackdb_commit_transaction(tid);
  return tracks;
}

/** @brief Retrieve the most recently added tracks
 * @param ntracksp Where to put count, or 0
 * @param maxtracks Maximum number of tracks to retrieve, or 0 for all
 * @param tid Transaction ID
 * @return null-terminated array of track names, or NULL on deadlock
 *
 * The most recently added track is first in the array.
 */
static char **trackdb_new_tid(int *ntracksp,
                              int maxtracks,
                              DB_TXN *tid) {
  DBC *c;
  DBT k, d;
  int err = 0;
  struct vector tracks[1];
  hash *h = hash_new(1);

  vector_init(tracks);
  c = trackdb_opencursor(trackdb_noticeddb, tid);
  while((maxtracks <= 0 || tracks->nvec < maxtracks)
        && !(err = c->c_get(c, prepare_data(&k), prepare_data(&d), DB_PREV))) {
    char *const track = xstrndup(d.data, d.size);
    /* Don't add any track more than once */
    if(hash_add(h, track, "", HASH_INSERT))
      continue;
    /* See if the track still exists */
    err = trackdb_getdata(trackdb_tracksdb, track, NULL/*kp*/, tid);
    if(err == DB_NOTFOUND)
      continue;                         /* It doesn't, skip it */
    if(err == DB_LOCK_DEADLOCK)
      break;                            /* Doh */
    vector_append(tracks, track);
  }
  switch(err) {
  case 0:                               /* hit maxtracks */
  case DB_NOTFOUND:                     /* ran out of tracks */
    break;
  case DB_LOCK_DEADLOCK:
    trackdb_closecursor(c);
    return 0;
  default:
    fatal(0, "error reading noticed.db: %s", db_strerror(err));
  }
  if((err = trackdb_closecursor(c)))
    return 0;                           /* deadlock */
  vector_terminate(tracks);
  if(ntracksp)
    *ntracksp = tracks->nvec;
  return tracks->vec;
}

/** @brief Expire noticed.db
 * @param earliest Earliest timestamp to keep
 */
void trackdb_expire_noticed(time_t earliest) {
  DB_TXN *tid;

  for(;;) {
    tid = trackdb_begin_transaction();
    if(!trackdb_expire_noticed_tid(earliest, tid))
      break;
    trackdb_abort_transaction(tid);
  }
  trackdb_commit_transaction(tid);
}

/** @brief Expire noticed.db
 * @param earliest Earliest timestamp to keep
 * @param tid Transaction ID
 * @return 0 or DB_LOCK_DEADLOCK
 */
static int trackdb_expire_noticed_tid(time_t earliest, DB_TXN *tid) {
  DBC *c;
  DBT k, d;
  int err = 0, ret;
  time_t when;
  uint32_t *kk;
  int count = 0;

  c = trackdb_opencursor(trackdb_noticeddb, tid);
  while(!(err = c->c_get(c, prepare_data(&k), prepare_data(&d), DB_NEXT))) {
    kk = k.data;
    when = (time_t)(((uint64_t)ntohl(kk[0]) << 32) + ntohl(kk[1]));
    if(when >= earliest)
      break;
    if((err = c->c_del(c, 0))) {
      if(err != DB_LOCK_DEADLOCK)
        fatal(0, "error deleting expired noticed.db entry: %s",
              db_strerror(err));
      break;
    }
    ++count;
  }
  if(err == DB_NOTFOUND)
    err = 0;
  if(err && err != DB_LOCK_DEADLOCK)
    fatal(0, "error expiring noticed.db: %s", db_strerror(err));
  ret = err;
  if((err = trackdb_closecursor(c))) {
    if(err != DB_LOCK_DEADLOCK)
      fatal(0, "error closing cursor: %s", db_strerror(err));
    ret = err;
  }
  if(!ret && count)
    info("expired %d tracks from noticed.db", count);
  return ret;
}

/* tidying up ****************************************************************/

void trackdb_gc(void) {
  int err;
  char **logfiles;

  if((err = trackdb_env->txn_checkpoint(trackdb_env,
                                        config->checkpoint_kbyte,
                                        config->checkpoint_min,
                                        0)))
    fatal(0, "trackdb_env->txn_checkpoint: %s", db_strerror(err));
  if((err = trackdb_env->log_archive(trackdb_env, &logfiles, DB_ARCH_REMOVE)))
    fatal(0, "trackdb_env->log_archive: %s", db_strerror(err));
  /* This makes catastrophic recovery impossible.  However, the user can still
   * preserve the important data by using disorder-dump to snapshot their
   * prefs, and later to restore it.  This is likely to have much small
   * long-term storage requirements than record the db logfiles. */
}

/* user database *************************************************************/

/** @brief Return true if @p user is trusted */
static int trusted(const char *user) {
  int n;

  for(n = 0; (n < config->trust.n
	      && strcmp(config->trust.s[n], user)); ++n)
    ;
  return n < config->trust.n;
}

/** @brief Return non-zero for a valid username
 *
 * Currently we only allow the letters and digits in ASCII.  We could be more
 * liberal than this but it is a nice simple test.  It is critical that
 * semicolons are never allowed.
 *
 * NB also used by playlist_parse_name() to validate playlist names!
 */
int valid_username(const char *user) {
  if(!*user)
    return 0;
  while(*user) {
    const uint8_t c = *user++;
    /* For now we are very strict */
    if((c >= 'a' && c <= 'z')
       || (c >= 'A' && c <= 'Z')
       || (c >= '0' && c <= '9'))
      /* ok */;
    else
      return 0;
  }
  return 1;
}

/** @brief Add a user */
static int create_user(const char *user,
                       const char *password,
                       const char *rights,
                       const char *email,
                       const char *confirmation,
                       DB_TXN *tid,
                       uint32_t flags) {
  struct kvp *k = 0;
  char s[64];

  /* sanity check user */
  if(!valid_username(user)) {
    error(0, "invalid username '%s'", user);
    return -1;
  }
  if(parse_rights(rights, 0, 1)) {
    error(0, "invalid rights string");
    return -1;
  }
  /* data for this user */
  if(password)
    kvp_set(&k, "password", password);
  kvp_set(&k, "rights", rights);
  if(email)
    kvp_set(&k, "email", email);
  if(confirmation)
    kvp_set(&k, "confirmation", confirmation);
  snprintf(s, sizeof s, "%jd", (intmax_t)time(0));
  kvp_set(&k, "created", s);
  return trackdb_putdata(trackdb_usersdb, user, k, tid, flags);
}

/** @brief Add one pre-existing user */
static int one_old_user(const char *user, const char *password,
                        DB_TXN *tid) {
  const char *rights;

  /* www-data doesn't get added */
  if(!strcmp(user, "www-data")) {
    info("not adding www-data to user database");
    return 0;
  }
  /* pick rights */
  if(!strcmp(user, "root"))
    rights = "all";
  else if(trusted(user)) {
    rights_type r;

    parse_rights(config->default_rights, &r, 1);
    r &= ~(rights_type)(RIGHT_SCRATCH__MASK|RIGHT_MOVE__MASK|RIGHT_REMOVE__MASK);
    r |= (RIGHT_ADMIN|RIGHT_RESCAN
          |RIGHT_SCRATCH_ANY|RIGHT_MOVE_ANY|RIGHT_REMOVE_ANY);
    rights = rights_string(r);
  } else
    rights = config->default_rights;
  return create_user(user, password, rights, 0/*email*/, 0/*confirmation*/,
                     tid, DB_NOOVERWRITE);
}

static int trackdb_old_users_tid(DB_TXN *tid) {
  int n;

  for(n = 0; n < config->allow.n; ++n) {
    switch(one_old_user(config->allow.s[n].s[0], config->allow.s[n].s[1],
                        tid)) {
    case 0:
      info("created user %s from 'allow' directive", config->allow.s[n].s[0]);
      break;
    case DB_KEYEXIST:
      error(0, "user %s already exists, delete 'allow' directive",
            config->allow.s[n].s[0]);
          /* This won't ever become fatal - eventually 'allow' will be
           * disabled. */
      break;
    case DB_LOCK_DEADLOCK:
      return DB_LOCK_DEADLOCK;
    }
  }
  return 0;
}

/** @brief Read old 'allow' directives and copy them to the users database */
void trackdb_old_users(void) {
  int e;

  if(config->allow.n)
    WITH_TRANSACTION(trackdb_old_users_tid(tid));
}

/** @brief Create a root user in the user database if there is none */
void trackdb_create_root(void) {
  int e;
  uint8_t pwbin[12];
  char *pw;

  /* Choose a new root password */
  gcry_randomize(pwbin, sizeof pwbin, GCRY_STRONG_RANDOM);
  pw = mime_to_base64(pwbin, sizeof pwbin);
  /* Create the root user if it does not exist */
  WITH_TRANSACTION(create_user("root", pw, "all",
                               0/*email*/, 0/*confirmation*/,
                               tid, DB_NOOVERWRITE));
  if(e == 0)
    info("created root user");
}

/** @brief Find a user's password from the database
 * @param user Username
 * @return Password or NULL
 *
 * Only works if running as a user that can read the database!
 *
 * If the user exists but has no password, "" is returned.
 */
const char *trackdb_get_password(const char *user) {
  int e;
  struct kvp *k;
  const char *password;

  WITH_TRANSACTION(trackdb_getdata(trackdb_usersdb, user, &k, tid));
  if(e)
    return 0;
  password = kvp_get(k, "password");
  return password ? password : "";
}

/** @brief Add a new user
 * @param user Username
 * @param password Password or NULL
 * @param rights Initial rights
 * @param email Email address or NULL
 * @param confirmation Confirmation string or NULL
 * @return 0 on success, non-0 on error
 */
int trackdb_adduser(const char *user,
                    const char *password,
                    const char *rights,
                    const char *email,
                    const char *confirmation) {
  int e;

  WITH_TRANSACTION(create_user(user, password, rights, email, confirmation,
                               tid, DB_NOOVERWRITE));
  if(e) {
    error(0, "cannot create user '%s' because they already exist", user);
    return -1;
  } else {
    if(email)
      info("created user '%s' with rights '%s' and email address '%s'",
           user, rights, email);
    else
      info("created user '%s' with rights '%s'", user, rights);
    eventlog("user_add", user, (char *)0);
    return 0;
  }
}

/** @brief Delete a user
 * @param user User to delete
 * @return 0 on success, non-0 if the user didn't exist anyway
 */
int trackdb_deluser(const char *user) {
  int e;

  WITH_TRANSACTION(trackdb_delkey(trackdb_usersdb, user, tid));
  if(e) {
    error(0, "cannot delete user '%s' because they do not exist", user);
    return -1;
  }
  info("deleted user '%s'", user);
  eventlog("user_delete", user, (char *)0);
  return 0;
}

/** @brief Get user information
 * @param user User to query
 * @return Linked list of user information or NULL if user does not exist
 *
 * Every user has at least a @c rights entry so NULL can be used to mean no
 * such user safely.
 */
struct kvp *trackdb_getuserinfo(const char *user) {
  int e;
  struct kvp *k;

  WITH_TRANSACTION(trackdb_getdata(trackdb_usersdb, user, &k, tid));
  if(e)
    return 0;
  else
    return k;
}

/** @brief Edit user information
 * @param user User to edit
 * @param key Key to change
 * @param value Value to set, or NULL to remove
 * @param tid Transaction ID
 * @return 0, DB_LOCK_DEADLOCK or DB_NOTFOUND
 */
static int trackdb_edituserinfo_tid(const char *user, const char *key,
                                    const char *value, DB_TXN *tid) {
  struct kvp *k;
  int e;

  if((e = trackdb_getdata(trackdb_usersdb, user, &k, tid)))
    return e;
  if(!kvp_set(&k, key, value))
    return 0;                           /* no change */
  return trackdb_putdata(trackdb_usersdb, user, k, tid, 0);
}

/** @brief Edit user information
 * @param user User to edit
 * @param key Key to change
 * @param value Value to set, or NULL to remove
 * @return 0 on success, non-0 on error
 */
int trackdb_edituserinfo(const char *user,
                         const char *key, const char *value) {
  int e;

  if(!strcmp(key, "rights")) {
    if(!value) {
      error(0, "cannot remove 'rights' key from user '%s'", user);
      return -1;
    }
    if(parse_rights(value, 0, 1)) {
      error(0, "invalid rights string");
      return -1;
    }
  } else if(!strcmp(key, "email")) {
    if(*value) {
      if(!email_valid(value)) {
        error(0, "invalid email address '%s' for user '%s'", value, user);
        return -1;
      }
    } else
      value = 0;                        /* no email -> remove key */
  } else if(!strcmp(key, "created")) {
    error(0, "cannot change creation date for user '%s'", user);
    return -1;
  } else if(strcmp(key, "password")
            && !strcmp(key, "confirmation")) {
    error(0, "unknown user info key '%s' for user '%s'", key, user);
    return -1;
  }
  WITH_TRANSACTION(trackdb_edituserinfo_tid(user, key, value, tid));
  if(e) {
    error(0, "unknown user '%s'", user);
    return -1;
  } else {
    eventlog("user_edit", user, key, (char *)0);
    return 0;
  }
}

/** @brief List all users
 * @return NULL-terminated list of users
 */
char **trackdb_listusers(void) {
  int e;
  struct vector v[1];

  vector_init(v);
  WITH_TRANSACTION(trackdb_listkeys(trackdb_usersdb, v, tid));
  return v->vec;
}

/** @brief Confirm a user registration
 * @param user Username
 * @param confirmation Confirmation string
 * @param rightsp Where to put user rights
 * @param tid Transaction ID
 * @return 0 on success, non-0 on error
 */
static int trackdb_confirm_tid(const char *user, const char *confirmation,
                               rights_type *rightsp,
                               DB_TXN *tid) {
  const char *stored_confirmation;
  struct kvp *k;
  int e;
  const char *rights;
  
  if((e = trackdb_getdata(trackdb_usersdb, user, &k, tid)))
    return e;
  if(!(stored_confirmation = kvp_get(k, "confirmation"))) {
    error(0, "already confirmed user '%s'", user);
    /* DB claims -30,800 to -30,999 so -1 should be a safe bet */
    return -1;
  }
  if(!(rights = kvp_get(k, "rights"))) {
    error(0, "no rights for unconfirmed user '%s'", user);
    return -1;
  }
  if(parse_rights(rights, rightsp, 1))
    return -1;
  if(strcmp(confirmation, stored_confirmation)) {
    error(0, "wrong confirmation string for user '%s'", user);
    return -1;
  }
  /* 'sall good */
  kvp_set(&k, "confirmation", 0);
  return trackdb_putdata(trackdb_usersdb, user, k, tid, 0);
}

/** @brief Confirm a user registration
 * @param user Username
 * @param confirmation Confirmation string
 * @param rightsp Where to put user rights
 * @return 0 on success, non-0 on error
 */
int trackdb_confirm(const char *user, const char *confirmation,
                    rights_type *rightsp) {
  int e;

  WITH_TRANSACTION(trackdb_confirm_tid(user, confirmation, rightsp, tid));
  switch(e) {
  case 0:
    info("registration confirmed for user '%s'", user);
    eventlog("user_confirm", user, (char *)0);
    return 0;
  case DB_NOTFOUND:
    error(0, "confirmation for nonexistent user '%s'", user);
    return -1;
  default:                              /* already reported */
    return -1;
  }
}

/*
Local Variables:
c-basic-offset:2
comment-column:40
fill-column:79
indent-tabs-mode:nil
End:
*/<|MERGE_RESOLUTION|>--- conflicted
+++ resolved
@@ -498,7 +498,6 @@
   /* sanity checks */
   assert(opened == 1);
   --opened;
-<<<<<<< HEAD
 #define CLOSE(N, V) do {                                        \
   if(V && (err = V->close(V, 0)))                               \
     fatal(0, "error closing %s: %s", N, db_strerror(err));      \
@@ -512,28 +511,7 @@
   CLOSE("noticed.db", trackdb_noticeddb);
   CLOSE("schedule.db", trackdb_scheduledb);
   CLOSE("users.db", trackdb_usersdb);
-=======
-  if((err = trackdb_tracksdb->close(trackdb_tracksdb, 0)))
-    fatal(0, "error closing tracks.db: %s", db_strerror(err));
-  if((err = trackdb_searchdb->close(trackdb_searchdb, 0)))
-    fatal(0, "error closing search.db: %s", db_strerror(err));
-  if((err = trackdb_tagsdb->close(trackdb_tagsdb, 0)))
-    fatal(0, "error closing tags.db: %s", db_strerror(err));
-  if((err = trackdb_prefsdb->close(trackdb_prefsdb, 0)))
-    fatal(0, "error closing prefs.db: %s", db_strerror(err));
-  if((err = trackdb_globaldb->close(trackdb_globaldb, 0)))
-    fatal(0, "error closing global.db: %s", db_strerror(err));
-  if((err = trackdb_noticeddb->close(trackdb_noticeddb, 0)))
-    fatal(0, "error closing noticed.db: %s", db_strerror(err));
-  if((err = trackdb_scheduledb->close(trackdb_scheduledb, 0)))
-    fatal(0, "error closing schedule.db: %s", db_strerror(err));
-  if((err = trackdb_usersdb->close(trackdb_usersdb, 0)))
-    fatal(0, "error closing users.db: %s", db_strerror(err));
-  if((err = trackdb_playlistsdb->close(trackdb_playlistsdb, 0)))
-    fatal(0, "error closing playlists.db: %s", db_strerror(err));
-  trackdb_tracksdb = trackdb_searchdb = trackdb_prefsdb = 0;
-  trackdb_tagsdb = trackdb_globaldb = 0;
->>>>>>> 6acdbba4
+  CLOSE("playlists.db", trackdb_playlistsdb);
   D(("closed databases"));
 }
 
