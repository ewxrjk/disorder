/*
 * This file is part of DisOrder.
 * Copyright (C) 2006-2008 Richard Kettlewell
 *
 * This program is free software: you can redistribute it and/or modify
 * it under the terms of the GNU General Public License as published by
 * the Free Software Foundation, either version 3 of the License, or
 * (at your option) any later version.
 * 
 * This program is distributed in the hope that it will be useful,
 * but WITHOUT ANY WARRANTY; without even the implied warranty of
 * MERCHANTABILITY or FITNESS FOR A PARTICULAR PURPOSE.  See the
 * GNU General Public License for more details.
 * 
 * You should have received a copy of the GNU General Public License
 * along with this program.  If not, see <http://www.gnu.org/licenses/>.
 */
/** @file lib/eclient.h
 * @brief Client code for event-driven programs
 */

#ifndef ECLIENT_H
#define ECLIENT_H

#include "rights.h"

/* Asynchronous client interface */

/** @brief Handle type */
typedef struct disorder_eclient disorder_eclient;

struct queue_entry;

/** @brief Set to read from the FD */
#define DISORDER_POLL_READ 1u

/** @brief Set to write to the FD */
#define DISORDER_POLL_WRITE 2u

/** @brief Callbacks for all clients
 *
 * These must all be valid.
 */
typedef struct disorder_eclient_callbacks {
  /** @brief Called when a communication error occurs.
   * @param u from disorder_eclient_new()
   * @param msg error message
   *
   * This might be called at any time, and indicates a low-level error,
   * e.g. connection refused by the server.  It does not mean that any requests
   * made of the owning eclient will not be fulfilled at some point.
   */
  void (*comms_error)(void *u, const char *msg);
  
  /** @brief Called when a command fails (including initial authorization).
   * @param u from disorder_eclient_new()
   * @param v from failed command, or NULL if during setup
   * @param msg error message
   *
   * This call is obsolete at least in its current form, in which it is used to
   * report most errors from most requests.  Ultimately requests-specific
   * errors will be reported in a request-specific way rather than via this
   * generic callback.
   */
  void (*protocol_error)(void *u, void *v, int code, const char *msg);

  /** @brief Set poll/select flags
   * @param u from disorder_eclient_new()
   * @param c handle
   * @param fd file descriptor
   * @param mode bitmap (@ref DISORDER_POLL_READ and/or @ref DISORDER_POLL_WRITE)
   *
   * Before @p fd is closed you will always get a call with @p mode = 0.
   */
  void (*poll)(void *u, disorder_eclient *c, int fd, unsigned mode);

  /** @brief Report current activity
   * @param u from disorder_eclient_new()
   * @param msg Current activity or NULL
   *
   * Called with @p msg = NULL when there's nothing going on.
   */
  void (*report)(void *u, const char *msg);
} disorder_eclient_callbacks;

/** @brief Callbacks for log clients
 *
 * All of these are allowed to be a null pointers in which case you don't get
 * told about that log event.
 *
 * See disorder_protocol(5) for full documentation.
 */
typedef struct disorder_eclient_log_callbacks {
  /** @brief Called on (re-)connection */
  void (*connected)(void *v);

  /** @brief Called when @p track finished playing successfully */
  void (*completed)(void *v, const char *track);

  /** @brief Called when @p track fails for some reason */
  void (*failed)(void *v, const char *track, const char *status);

  /** @brief Called when @p user moves some track or tracks in the queue
   *
   * Fetch the queue again to find out what the new order is - the
   * rearrangement could in principle be arbitrarily complicated.
   */
  void (*moved)(void *v, const char *user);

  /** @brief Called when @p track starts playing
   *
   * @p user might be 0.
   */
  void (*playing)(void *v, const char *track, const char *user/*maybe 0*/);

  /** @brief Called when @p q is added to the queue
   *
   * Fetch the queue again to find out where the in the queue it was added.
   */   
  void (*queue)(void *v, struct queue_entry *q);

  /** @brief Called when @p q is added to the recent list */
  void (*recent_added)(void *v, struct queue_entry *q);

  /** @brief Called when @p id is removed from the recent list */
  void (*recent_removed)(void *v, const char *id);

  /** @brief Called when @p id is removed from the queue
   *
   * @p user might be 0.
   */
  void (*removed)(void *v, const char *id, const char *user/*maybe 0*/);

  /** @brief Called when @p track is scratched */
  void (*scratched)(void *v, const char *track, const char *user);

  /** @brief Called with the current state whenever it changes
   *
   * State bits are:
   * - @ref DISORDER_PLAYING_ENABLED
   * - @ref DISORDER_RANDOM_ENABLED
   * - @ref DISORDER_TRACK_PAUSED
   * - @ref DISORDER_PLAYING
   * - @ref DISORDER_CONNECTED
   */
  void (*state)(void *v, unsigned long state);

  /** @brief Called when the volume changes */
  void (*volume)(void *v, int left, int right);

  /** @brief Called when a rescan completes */
  void (*rescanned)(void *v);

  /** @brief Called when a user is created (admins only) */
  void (*user_add)(void *v, const char *user);

  /** @brief Called when a user is confirmed (admins only) */
  void (*user_confirm)(void *v, const char *user);

  /** @brief Called when a user is deleted (admins only) */
  void (*user_delete)(void *v, const char *user);

  /** @brief Called when a user is edited (admins only) */
  void (*user_edit)(void *v, const char *user, const char *property);

  /** @brief Called when your rights change */
  void (*rights_changed)(void *v, rights_type new_rights);

<<<<<<< HEAD
  /** @brief Called when a track is adopted */
  void (*adopted)(void *v, const char *id, const char *who);
=======
  /** @brief Called when a new playlist is created */
  void (*playlist_created)(void *v, const char *playlist, const char *sharing);

  /** @brief Called when a playlist is modified */
  void (*playlist_modified)(void *v, const char *playlist, const char *sharing);

  /** @brief Called when a new playlist is deleted */
  void (*playlist_deleted)(void *v, const char *playlist);
>>>>>>> 6acdbba4
} disorder_eclient_log_callbacks;

/* State bits */

/** @brief Play is enabled */
#define DISORDER_PLAYING_ENABLED  0x00000001

/** @brief Random play is enabled */
#define DISORDER_RANDOM_ENABLED   0x00000002

/** @brief Track is paused
 *
 * This is only meaningful if @ref DISORDER_PLAYING is set
 */
#define DISORDER_TRACK_PAUSED     0x00000004

/** @brief Track is playing
 *
 * This can be set even if the current track is paused (in which case @ref
 * DISORDER_TRACK_PAUSED) will also be set.
 */
#define DISORDER_PLAYING    0x00000008

/** @brief Connected to server
 *
 * By connected it is meant that commands have a reasonable chance of being
 * processed soon, not merely that a TCP connection exists - for instance if
 * the client is still authenticating then that does not count as connected.
 */
#define DISORDER_CONNECTED        0x00000010

char *disorder_eclient_interpret_state(unsigned long statebits);

struct queue_entry;
struct kvp;
struct sink;

/* Completion callbacks.  These provide the result of operations to the caller.
 * Unlike in earlier releases, these are not allowed to be NULL. */

/** @brief Trivial completion callback
 * @param v User data
 * @param err Error string or NULL on succes
 */
typedef void disorder_eclient_no_response(void *v,
                                          const char *err);

/** @brief String result completion callback
 * @param v User data
 * @param err Error string or NULL on succes
 * @param value Result or NULL
 *
 * @p error will be NULL on success.  In this case @p value will be the result
 * (which might be NULL for disorder_eclient_get(),
 * disorder_eclient_get_global(), disorder_eclient_userinfo() and
 * disorder_eclient_playlist_get_share()).
 *
 * @p error will be non-NULL on failure.  In this case @p value is always NULL.
 */
typedef void disorder_eclient_string_response(void *v,
                                              const char *err,
                                              const char *value);

/** @brief String result completion callback
 * @param v User data
 * @param err Error string or NULL on succes
 * @param value Result or 0
 *
 * @p error will be NULL on success.  In this case @p value will be the result.
 *
 * @p error will be non-NULL on failure.  In this case @p value is always 0.
 */
typedef void disorder_eclient_integer_response(void *v,
                                               const char *err,
                                               long value);
/** @brief Volume completion callback
 * @param v User data
 * @param err Error string or NULL on success
 * @param l Left channel volume
 * @param r Right channel volume
 *
 * @p error will be NULL on success.  In this case @p l and @p r will be the
 * result.
 *
 * @p error will be non-NULL on failure.  In this case @p l and @p r are always
 * 0.
 */
typedef void disorder_eclient_volume_response(void *v,
                                              const char *err,
                                              int l, int r);

/** @brief Queue request completion callback
 * @param v User data
 * @param err Error string or NULL on success
 * @param q Head of queue data list
 *
 * @p error will be NULL on success.  In this case @p q will be the (head of
 * the) result.
 *
 * @p error will be non-NULL on failure.  In this case @p q may be NULL but
 * MIGHT also be some subset of the queue.  For consistent behavior it should
 * be ignored in the error case.
 */
typedef void disorder_eclient_queue_response(void *v,
                                             const char *err,
                                             struct queue_entry *q);

/** @brief List request completion callback
 * @param v User data
 * @param err Error string or NULL on success
 * @param nvec Number of elements in response list
 * @param vec Pointer to response list
 *
 * @p error will be NULL on success.  In this case @p nvec and @p vec will give
 * the result, or be -1 and NULL respectively e.g. from
 * disorder_eclient_playlist_get() if there is no such playlist.
 *
 * @p error will be non-NULL on failure.  In this case @p nvec and @p vec will
 * be 0 and NULL.
 */
typedef void disorder_eclient_list_response(void *v,
                                            const char *err,
                                            int nvec, char **vec);

disorder_eclient *disorder_eclient_new(const disorder_eclient_callbacks *cb,
                                       void *u);
/* Create a new client */

void disorder_eclient_close(disorder_eclient *c);
/* Close C */

unsigned long disorder_eclient_state(const disorder_eclient *c);

void disorder_eclient_polled(disorder_eclient *c, unsigned mode);
/* Should be called when c's FD is readable and/or writable, and in any case
 * from time to time (so that retries work). */

int disorder_eclient_version(disorder_eclient *c,
                             disorder_eclient_string_response *completed,
                             void *v);
/* fetch the server version */

int disorder_eclient_play(disorder_eclient *c,
                          const char *track,
                          disorder_eclient_no_response *completed,
                          void *v);
/* add a track to the queue */

int disorder_eclient_pause(disorder_eclient *c,
                           disorder_eclient_no_response *completed,
                           void *v);
/* add a track to the queue */

int disorder_eclient_resume(disorder_eclient *c,
                            disorder_eclient_no_response *completed,
                            void *v);
/* add a track to the queue */

int disorder_eclient_scratch(disorder_eclient *c,
                             const char *id,
                             disorder_eclient_no_response *completed,
                             void *v);
/* scratch a track by ID */

int disorder_eclient_scratch_playing(disorder_eclient *c,
                                     disorder_eclient_no_response *completed,
                                     void *v);
/* scratch the playing track whatever it is */

int disorder_eclient_remove(disorder_eclient *c,
                            const char *id,
                            disorder_eclient_no_response *completed,
                            void *v);
/* remove a track from the queue */

int disorder_eclient_moveafter(disorder_eclient *c,
                               const char *target,
                               int nids,
                               const char **ids,
                               disorder_eclient_no_response *completed,
                               void *v);
/* move tracks within the queue */

int disorder_eclient_playing(disorder_eclient *c,
                             disorder_eclient_queue_response *completed,
                             void *v);
/* find the currently playing track (0 for none) */

int disorder_eclient_queue(disorder_eclient *c,
                           disorder_eclient_queue_response *completed,
                           void *v);
/* list recently played tracks */

int disorder_eclient_recent(disorder_eclient *c,
                            disorder_eclient_queue_response *completed,
                            void *v);
/* list recently played tracks */

int disorder_eclient_files(disorder_eclient *c,
                           disorder_eclient_list_response *completed,
                           const char *dir,
                           const char *re,
                           void *v);
/* list files in a directory, matching RE if not a null pointer */

int disorder_eclient_dirs(disorder_eclient *c,
                          disorder_eclient_list_response *completed,
                          const char *dir,
                          const char *re,
                          void *v);
/* list directories in a directory, matching RE if not a null pointer */

int disorder_eclient_namepart(disorder_eclient *c,
                              disorder_eclient_string_response *completed,
                              const char *track,
                              const char *context,
                              const char *part,
                              void *v);
/* look up a track name part */

int disorder_eclient_length(disorder_eclient *c,
                            disorder_eclient_integer_response *completed,
                            const char *track,
                            void *v);
/* look up a track name length */

int disorder_eclient_volume(disorder_eclient *c,
                            disorder_eclient_volume_response *callback,
                            int l, int r,
                            void *v);
/* If L and R are both -ve gets the volume.
 * If neither are -ve then sets the volume.
 * Otherwise asserts!
 */

int disorder_eclient_enable(disorder_eclient *c,
                            disorder_eclient_no_response *callback,
                            void *v);
int disorder_eclient_disable(disorder_eclient *c,
                             disorder_eclient_no_response *callback,
                             void *v);
int disorder_eclient_random_enable(disorder_eclient *c,
                                   disorder_eclient_no_response *callback,
                                   void *v);
int disorder_eclient_random_disable(disorder_eclient *c,
                                    disorder_eclient_no_response *callback,
                                    void *v);
/* Enable/disable play/random play */

int disorder_eclient_resolve(disorder_eclient *c,
                             disorder_eclient_string_response *completed,
                             const char *track,
                             void *v);
/* Resolve aliases */

int disorder_eclient_log(disorder_eclient *c,
                         const disorder_eclient_log_callbacks *callbacks,
                         void *v);
/* Make this a log client (forever - it automatically becomes one again upon
 * reconnection) */

int disorder_eclient_get(disorder_eclient *c,
                         disorder_eclient_string_response *completed,
                         const char *track, const char *pref,
                         void *v);
int disorder_eclient_set(disorder_eclient *c,
                         disorder_eclient_no_response *completed,
                         const char *track, const char *pref, 
                         const char *value,
                         void *v);
int disorder_eclient_unset(disorder_eclient *c,
                           disorder_eclient_no_response *completed,
                           const char *track, const char *pref, 
                           void *v);
/* Get/set preference values */

int disorder_eclient_search(disorder_eclient *c,
                            disorder_eclient_list_response *completed,
                            const char *terms,
                            void *v);

int disorder_eclient_nop(disorder_eclient *c,
                         disorder_eclient_no_response *completed,
                         void *v);

int disorder_eclient_new_tracks(disorder_eclient *c,
                                disorder_eclient_list_response *completed,
                                int max,
                                void *v);

int disorder_eclient_rtp_address(disorder_eclient *c,
                                 disorder_eclient_list_response *completed,
                                 void *v);

int disorder_eclient_users(disorder_eclient *c,
                           disorder_eclient_list_response *completed,
                           void *v);
int disorder_eclient_deluser(disorder_eclient *c,
                             disorder_eclient_no_response *completed,
                             const char *user,
                             void *v);
int disorder_eclient_userinfo(disorder_eclient *c,
                              disorder_eclient_string_response *completed,
                              const char *user,
                              const char *property,
                              void *v);
int disorder_eclient_edituser(disorder_eclient *c,
                              disorder_eclient_no_response *completed,
                              const char *user,
                              const char *property,
                              const char *value,
                              void *v);
int disorder_eclient_adduser(disorder_eclient *c,
                             disorder_eclient_no_response *completed,
                             const char *user,
                             const char *password,
                             const char *rights,
                             void *v);
void disorder_eclient_enable_connect(disorder_eclient *c);
void disorder_eclient_disable_connect(disorder_eclient *c);
<<<<<<< HEAD
int disorder_eclient_adopt(disorder_eclient *c,
                           disorder_eclient_no_response *completed,
                           const char *id,
                           void *v);  
=======
int disorder_eclient_playlists(disorder_eclient *c,
                               disorder_eclient_list_response *completed,
                               void *v);
int disorder_eclient_playlist_delete(disorder_eclient *c,
                                     disorder_eclient_no_response *completed,
                                     const char *playlist,
                                     void *v);
int disorder_eclient_playlist_lock(disorder_eclient *c,
                                   disorder_eclient_no_response *completed,
                                   const char *playlist,
                                   void *v);
int disorder_eclient_playlist_unlock(disorder_eclient *c,
                                     disorder_eclient_no_response *completed,
                                     void *v);
int disorder_eclient_playlist_set_share(disorder_eclient *c,
                                        disorder_eclient_no_response *completed,
                                        const char *playlist,
                                        const char *sharing,
                                        void *v);
int disorder_eclient_playlist_get_share(disorder_eclient *c,
                                        disorder_eclient_string_response *completed,
                                        const char *playlist,
                                        void *v);
int disorder_eclient_playlist_set(disorder_eclient *c,
                                  disorder_eclient_no_response *completed,
                                  const char *playlist,
                                  char **tracks,
                                  int ntracks,
                                  void *v);
int disorder_eclient_playlist_get(disorder_eclient *c,
                                  disorder_eclient_list_response *completed,
                                  const char *playlist,
                                  void *v);

>>>>>>> 6acdbba4
#endif

/*
Local Variables:
c-basic-offset:2
comment-column:40
fill-column:79
indent-tabs-mode:nil
End:
*/<|MERGE_RESOLUTION|>--- conflicted
+++ resolved
@@ -166,10 +166,9 @@
   /** @brief Called when your rights change */
   void (*rights_changed)(void *v, rights_type new_rights);
 
-<<<<<<< HEAD
   /** @brief Called when a track is adopted */
   void (*adopted)(void *v, const char *id, const char *who);
-=======
+
   /** @brief Called when a new playlist is created */
   void (*playlist_created)(void *v, const char *playlist, const char *sharing);
 
@@ -178,7 +177,6 @@
 
   /** @brief Called when a new playlist is deleted */
   void (*playlist_deleted)(void *v, const char *playlist);
->>>>>>> 6acdbba4
 } disorder_eclient_log_callbacks;
 
 /* State bits */
@@ -499,12 +497,10 @@
                              void *v);
 void disorder_eclient_enable_connect(disorder_eclient *c);
 void disorder_eclient_disable_connect(disorder_eclient *c);
-<<<<<<< HEAD
 int disorder_eclient_adopt(disorder_eclient *c,
                            disorder_eclient_no_response *completed,
                            const char *id,
                            void *v);  
-=======
 int disorder_eclient_playlists(disorder_eclient *c,
                                disorder_eclient_list_response *completed,
                                void *v);
@@ -539,7 +535,6 @@
                                   const char *playlist,
                                   void *v);
 
->>>>>>> 6acdbba4
 #endif
 
 /*
