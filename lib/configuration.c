--- conflicted
+++ resolved
@@ -1197,14 +1197,10 @@
   c->new_max = 100;
   c->reminder_interval = 600;		/* 10m */
   c->new_bias_age = 7 * 86400;		/* 1 week */
-<<<<<<< HEAD
   c->new_bias = 4500000;		/* 50 times the base weight */
   c->sox_generation = DEFAULT_SOX_GENERATION;
-=======
-  c->new_bias = 9000000;		/* 100 times the base weight */
   c->playlist_max = INT_MAX;            /* effectively no limit */
   c->playlist_lock_timeout = 10;        /* 10s */
->>>>>>> 6acdbba4
   /* Default stopwords */
   if(config_set(&cs, (int)NDEFAULT_STOPWORDS, (char **)default_stopwords))
     exit(1);
