#
# Copyright (C) 2004, 2005, 2007, 2008 Richard Kettlewell
#
# This program is free software: you can redistribute it and/or modify
# it under the terms of the GNU General Public License as published by
# the Free Software Foundation, either version 3 of the License, or
# (at your option) any later version.
#
# This program is distributed in the hope that it will be useful,
# but WITHOUT ANY WARRANTY; without even the implied warranty of
# MERCHANTABILITY or FITNESS FOR A PARTICULAR PURPOSE.  See the
# GNU General Public License for more details.
# 
# You should have received a copy of the GNU General Public License
# along with this program.  If not, see <http://www.gnu.org/licenses/>.
#

"""Python support for DisOrder

Provides disorder.client, a class for accessing a DisOrder server.

Example 1:

  #! /usr/bin/env python
  import disorder
  d = disorder.client()
  p = d.playing()
  if p:
    print p['track']

Example 2:

  #! /usr/bin/env python
  import disorder
  import sys
  d = disorder.client()
  for path in sys.argv[1:]:
    d.play(path)

See disorder_protocol(5) for details of the communication protocol.

NB that this code only supports servers configured to use SHA1-based
authentication.  If the server demands another hash then it will not be
possible to use this module.
"""

import re
import string
import os
import pwd
import socket
import binascii
import sha
import sys
import locale

_configfile = "pkgconfdir/config"
_dbhome = "pkgstatedir"
_userconf = True

# various regexps we'll use
_ws = re.compile(r"^[ \t\n\r]+")
_squote = re.compile("'(([^\\\\']|\\\\[\\\\\"'n])*)'")
_dquote = re.compile("\"(([^\\\\\"]|\\\\[\\\\\"'n])*)\"")
_unquoted = re.compile("[^\"' \\t\\n\\r][^ \t\n\r]*")

_response = re.compile("([0-9]{3}) ?(.*)")

version = "_version_"

########################################################################
# exception classes

class Error(Exception):
  """Base class for DisOrder exceptions."""

class _splitError(Error):
  # _split failed
  def __init__(self, value):
    self.value = value
  def __str__(self):
    return str(self.value)

class parseError(Error):
  """Error parsing the configuration file."""
  def __init__(self, path, line, details):
    self.path = path
    self.line = line
    self.details = details
  def __str__(self):
    return "%s:%d: %s" % (self.path, self.line, self.details)

class protocolError(Error):
  """DisOrder control protocol error.

  Indicates a mismatch between the client and server's understanding of
  the control protocol.
  """
  def __init__(self, who, error):
    self.who = who
    self.error = error
  def __str__(self):
    return "%s: %s" % (self.who, str(self.error))

class operationError(Error):
  """DisOrder control protocol error response.

  Indicates that an operation failed (e.g. an attempt to play a
  nonexistent track).  The connection should still be usable.
  """
  def __init__(self, res, details, cmd=None):
    self.res_ = int(res)
    self.cmd_ = cmd
    self.details_ = details
  def __str__(self):
    """Return the complete response string from the server, with the
    command if available.

    Excludes the final newline.
    """
    if self.cmd_ is None:
      return "%d %s" % (self.res_, self.details_)
    else:
      return "%d %s [%s]" % (self.res_, self.details_, self.cmd_)
  def response(self):
    """Return the response code from the server."""
    return self.res_
  def details(self):
    """Returns the detail string from the server."""
    return self.details_

class communicationError(Error):
  """DisOrder control protocol communication error.

  Indicates that communication with the server went wrong, perhaps
  because the server was restarted.  The caller could report an error to
  the user and wait for further user instructions, or even automatically
  retry the operation.
  """
  def __init__(self, who, error):
    self.who = who
    self.error = error
  def __str__(self):
    return "%s: %s" % (self.who, str(self.error))

########################################################################
# DisOrder-specific text processing

def _unescape(s):
  # Unescape the contents of a string
  #
  # Arguments:
  #
  # s -- string to unescape
  #
  s = re.sub("\\\\n", "\n", s)
  s = re.sub("\\\\(.)", "\\1", s)
  return s

def _split(s, *comments):
  # Split a string into fields according to the usual Disorder string splitting
  # conventions.
  #
  # Arguments:
  #
  # s        -- string to parse
  # comments -- if present, parse comments
  #
  # Return values:
  #
  # On success, a list of fields is returned.
  #
  # On error, disorder.parseError is thrown.
  #
  fields = []
  while s != "":
    # discard comments
    if comments and s[0] == '#':
      break
    # strip spaces
    m = _ws.match(s)
    if m:
      s = s[m.end():]
      continue
    # pick of quoted fields of both kinds
    m = _squote.match(s)
    if not m:
      m = _dquote.match(s)
    if m:
      fields.append(_unescape(m.group(1)))
      s = s[m.end():]
      continue
    # and unquoted fields
    m = _unquoted.match(s)
    if m:
      fields.append(m.group(0))
      s = s[m.end():]
      continue
    # anything left must be in error
    if s[0] == '"' or s[0] == '\'':
      raise _splitError("invalid quoted string")
    else:
      raise _splitError("syntax error")
  return fields

def _escape(s):
  # Escape the contents of a string
  #
  # Arguments:
  #
  # s -- string to escape
  #
  if re.search("[\\\\\"'\n \t\r]", s) or s == '':
    s = re.sub(r'[\\"]', r'\\\g<0>', s)
    s = re.sub("\n", r"\\n", s)
    return '"' + s + '"'
  else:
    return s

def _quote(list):
  # Quote a list of values
  return ' '.join(map(_escape, list))

def _sanitize(s):
  # Return the value of s in a form suitable for writing to stderr
  return s.encode(locale.nl_langinfo(locale.CODESET), 'replace')

def _list2dict(l):
  # Convert a list of the form [k1, v1, k2, v2, ..., kN, vN]
  # to a dictionary {k1:v1, k2:v2, ..., kN:vN}
  d = {}
  i = iter(l)
  try:
    while True:
      k = i.next()
      v = i.next()
      d[str(k)] = v
  except StopIteration:
    pass
  return d

def _queueEntry(s):
  # parse a queue entry
  return _list2dict(_split(s))

########################################################################
# The client class

class client:
  """DisOrder client class.

  This class provides access to the DisOrder server either on this
  machine or across the internet.

  The server to connect to, and the username and password to use, are
  determined from the configuration files as described in 'man
  disorder_config'.

  All methods will connect if necessary, as soon as you have a
  disorder.client object you can start calling operational methods on
  it.

  However if the server is restarted then the next method called on a
  connection will throw an exception.  This may be considered a bug.

  All methods block until they complete.

  Operation methods raise communicationError if the connection breaks,
  protocolError if the response from the server is malformed, or
  operationError if the response is valid but indicates that the
  operation failed.
  """

  debug_proto = 0x0001
  debug_body = 0x0002

  def __init__(self, user=None, password=None):
    """Constructor for DisOrder client class.

    The constructor reads the configuration file, but does not connect
    to the server.

    If the environment variable DISORDER_PYTHON_DEBUG is set then the
    debug flags are initialised to that value.  This can be overridden
    with the debug() method below.

    The constructor Raises parseError() if the configuration file is not
    valid.
    """
    pw = pwd.getpwuid(os.getuid())
    self.debugging = int(os.getenv("DISORDER_PYTHON_DEBUG", 0))
    self.config = { 'collections': [],
                    'username': pw.pw_name,
                    'home': _dbhome }
    self.user = user
    self.password = password
    home = os.getenv("HOME")
    if not home:
      home = pw.pw_dir
    privconf = _configfile + "." + pw.pw_name
    passfile = home + os.sep + ".disorder" + os.sep + "passwd"
    if os.path.exists(_configfile):
      self._readfile(_configfile)
    if os.path.exists(privconf):
      self._readfile(privconf)
    if os.path.exists(passfile) and _userconf:
      self._readfile(passfile)
    self.state = 'disconnected'

  def debug(self, bits):
    """Enable or disable protocol debugging.  Debug messages are written
    to sys.stderr.

    Arguments:
    bits -- bitmap of operations that should generate debug information

    Bitmap values:
    debug_proto -- dump control protocol messages (excluding bodies)
    debug_body -- dump control protocol message bodies
    """
    self.debugging = bits

  def _debug(self, bit, s):
    # debug output
    if self.debugging & bit:
      sys.stderr.write(_sanitize(s))
      sys.stderr.write("\n")
      sys.stderr.flush()

  def connect(self, cookie=None):
    """c.connect(cookie=None)

    Connect to the DisOrder server and authenticate.

    Raises communicationError if connection fails and operationError if
    authentication fails (in which case disconnection is automatic).

    May be called more than once to retry connections (e.g. when the
    server is down).  If we are already connected and authenticated,
    this is a no-op.

    Other operations automatically connect if we're not already
    connected, so it is not strictly necessary to call this method.

    If COOKIE is specified then that is used to log in instead of
    the username/password.
    """
    if self.state == 'disconnected':
      try:
        self.state = 'connecting'
        if 'connect' in self.config and len(self.config['connect']) > 0:
          c = self.config['connect']
          self.who = repr(c)            # temporarily
          if len(c) == 1:
            a = socket.getaddrinfo(None, c[0],
                                   socket.AF_INET,
                                   socket.SOCK_STREAM,
                                   0,
                                   0)
          else:
            a = socket.getaddrinfo(c[0], c[1],
                                   socket.AF_INET,
                                   socket.SOCK_STREAM,
                                   0,
                                   0)
          a = a[0]
          s = socket.socket(a[0], a[1], a[2]);
          s.connect(a[4])
          self.who = "%s" % a[3]
        else:
          s = socket.socket(socket.AF_UNIX, socket.SOCK_STREAM);
          self.who = self.config['home'] + os.sep + "socket"
          s.connect(self.who)
        self.w = s.makefile("wb")
        self.r = s.makefile("rb")
        (res, details) = self._simple()
        (protocol, algo, challenge) = _split(details)
        if protocol != '2':
          raise communicationError(self.who,
                                   "unknown protocol version %s" % protocol)
        if cookie is None:
          if self.user is None:
            user = self.config['username']
          else:
            user = self.user
          if self.password is None:
            password = self.config['password']
          else:
            password = self.password
          # TODO support algorithms other than SHA-1
          h = sha.sha()
          h.update(password)
          h.update(binascii.unhexlify(challenge))
          self._simple("user", user, h.hexdigest())
        else:
          self._simple("cookie", cookie)
        self.state = 'connected'
      except socket.error, e:
        self._disconnect()
        raise communicationError(self.who, e)
      except:
        self._disconnect()
        raise

  def _disconnect(self):
    # disconnect from the server, whatever state we are in
    try:
      del self.w
      del self.r
    except:
      pass
    self.state = 'disconnected'
    
  ########################################################################
  # Operations

  def play(self, track):
    """Play a track.

    Arguments:
    track -- the path of the track to play.

    Returns the ID of the new queue entry.

    Note that queue IDs are unicode strings (because all track
    information values are unicode strings).
    """
    res, details = self._simple("play", track)
    return unicode(details)             # because it's unicode in queue() output

  def remove(self, track):
    """Remove a track from the queue.

    Arguments:
    track -- the path or ID of the track to remove.
    """
    self._simple("remove", track)

  def enable(self):
    """Enable playing."""
    self._simple("enable")

  def disable(self, *now):
    """Disable playing.

    Arguments:
    now -- if present (with any value), the current track is stopped
           too.
    """
    if now:
      self._simple("disable", "now")
    else:
      self._simple("disable")

  def scratch(self, *id):
    """Scratch the currently playing track.

    Arguments:
    id -- if present, the ID of the track to scratch.
    """
    if id:
      self._simple("scratch", id[0])
    else:
      self._simple("scratch")

  def shutdown(self):
    """Shut down the server.

    Only trusted users can perform this operation.
    """
    self._simple("shutdown")

  def reconfigure(self):
    """Make the server reload its configuration.

    Only trusted users can perform this operation.
    """
    self._simple("reconfigure")

  def rescan(self, *flags):
    """Rescan one or more collections.

    Only trusted users can perform this operation.
    """
    self._simple("rescan", *flags)

  def version(self):
    """Return the server's version number."""
    return _split(self._simple("version")[1])[0]

  def playing(self):
    """Return the currently playing track.

    If a track is playing then it is returned as a dictionary.  See
    disorder_protocol(5) for the meanings of the keys.  All keys are
    plain strings but the values will be unicode strings.
    
    If no track is playing then None is returned."""
    res, details = self._simple("playing")
    if res % 10 != 9:
      try:
        return _queueEntry(details)
      except _splitError, s:
        raise protocolError(self.who, s.str())
    else:
      return None

  def _somequeue(self, command):
    self._simple(command)
    try:
      return map(lambda s: _queueEntry(s), self._body())
    except _splitError, s:
      raise protocolError(self.who, s.str())

  def recent(self):
    """Return a list of recently played tracks.

    The return value is a list of dictionaries corresponding to
    recently played tracks.  The oldest track comes first.

    See disorder_protocol(5) for the meanings of the keys.  All keys are
    plain strings but the values will be unicode strings."""
    return self._somequeue("recent")

  def queue(self):
    """Return the current queue.

    The return value is a list of dictionaries corresponding to
    recently played tracks.  The next track to be played comes first.

    See disorder_protocol(5) for the meanings of the keys.
    All keys are plain strings but the values will be unicode strings."""
    return self._somequeue("queue")

  def _somedir(self, command, dir, re):
    if re:
      self._simple(command, dir, re[0])
    else:
      self._simple(command, dir)
    return self._body()

  def directories(self, dir, *re):
    """List subdirectories of a directory.

    Arguments:
    dir -- directory to list, or '' for the whole root.
    re -- regexp that results must match.  Optional.

    The return value is a list of the (nonempty) subdirectories of dir.
    If dir is '' then a list of top-level directories is returned.

    If a regexp is specified then the basename of each result must
    match.  Matching is case-independent.  See pcrepattern(3).
    """
    return self._somedir("dirs", dir, re)
  
  def files(self, dir, *re):
    """List files within a directory.

    Arguments:
    dir -- directory to list, or '' for the whole root.
    re -- regexp that results must match.  Optional.

    The return value is a list of playable files in dir.  If dir is ''
    then a list of top-level files is returned.

    If a regexp is specified then the basename of each result must
    match.  Matching is case-independent.  See pcrepattern(3).
    """
    return self._somedir("files", dir, re)

  def allfiles(self, dir, *re):
    """List subdirectories and files within a directory.

    Arguments:
    dir -- directory to list, or '' for the whole root.
    re -- regexp that results must match.  Optional.

    The return value is a list of all (nonempty) subdirectories and
    files within dir.  If dir is '' then a list of top-level files and
    directories is returned.
    
    If a regexp is specified then the basename of each result must
    match.  Matching is case-independent.  See pcrepattern(3).
    """
    return self._somedir("allfiles", dir, re)

  def set(self, track, key, value):
    """Set a preference value.

    Arguments:
    track -- the track to modify
    key -- the preference name
    value -- the new preference value
    """
    self._simple("set", track, key, value)

  def unset(self, track, key):
    """Unset a preference value.

    Arguments:
    track -- the track to modify
    key -- the preference to remove
    """
    self._simple("set", track, key, value)

  def get(self, track, key):
    """Get a preference value.

    Arguments:
    track -- the track to query
    key -- the preference to remove

    The return value is the preference.
    """
    ret, details = self._simple("get", track, key)
    if ret == 555:
      return None
    else:
      return _split(details)[0]

  def prefs(self, track):
    """Get all the preferences for a track.

    Arguments:
    track -- the track to query

    The return value is a dictionary of all the track's preferences.
    Note that even nominally numeric values remain encoded as strings.
    """
    self._simple("prefs", track)
    r = {}
    for line in self._body():
      try:
        kv = _split(line)
      except _splitError, s:
        raise protocolError(self.who, s.str())
      if len(kv) != 2:
        raise protocolError(self.who, "invalid prefs body line")
      r[kv[0]] = kv[1]
    return r

  def _boolean(self, s):
    return s[1] == 'yes'

  def exists(self, track):
    """Return true if a track exists

    Arguments:
    track -- the track to check for"""
    return self._boolean(self._simple("exists", track))

  def enabled(self):
    """Return true if playing is enabled"""
    return self._boolean(self._simple("enabled"))

  def random_enabled(self):
    """Return true if random play is enabled"""
    return self._boolean(self._simple("random-enabled"))

  def random_enable(self):
    """Enable random play."""
    self._simple("random-enable")

  def random_disable(self):
    """Disable random play."""
    self._simple("random-disable")

  def length(self, track):
    """Return the length of a track in seconds.

    Arguments:
    track -- the track to query.
    """
    ret, details = self._simple("length", track)
    return int(details)

  def search(self, words):
    """Search for tracks.

    Arguments:
    words -- the set of words to search for.

    The return value is a list of track path names, all of which contain
    all of the required words (in their path name, trackname
    preferences, etc.)
    """
    self._simple("search", _quote(words))
    return self._body()

  def tags(self):
    """List all tags

    The return value is a list of all tags which apply to at least one
    track."""
    self._simple("tags")
    return self._body()

  def stats(self):
    """Get server statistics.

    The return value is list of statistics.
    """
    self._simple("stats")
    return self._body()

  def dump(self):
    """Get all preferences.

    The return value is an encoded dump of the preferences database.
    """
    self._simple("dump")
    return self._body()

  def set_volume(self, left, right):
    """Set volume.

    Arguments:
    left -- volume for the left speaker.
    right --  volume for the right speaker.
    """
    self._simple("volume", left, right)

  def get_volume(self):
    """Get volume.

    The return value a tuple consisting of the left and right volumes.
    """
    ret, details = self._simple("volume")
    return map(int,string.split(details))

  def move(self, track, delta):
    """Move a track in the queue.

    Arguments:
    track -- the name or ID of the track to move
    delta -- the number of steps towards the head of the queue to move
    """
    ret, details = self._simple("move", track, str(delta))
    return int(details)

  def moveafter(self, target, tracks):
    """Move a track in the queue

    Arguments:
    target -- target ID or None
    tracks -- a list of IDs to move

    If target is '' or is not in the queue then the tracks are moved to
    the head of the queue.

    Otherwise the tracks are moved to just after the target."""
    if target is None:
      target = ''
    self._simple("moveafter", target, *tracks)

  def log(self, callback):
    """Read event log entries as they happen.

    Each event log entry is handled by passing it to callback.

    The callback takes two arguments, the first is the client and the
    second the line from the event log.
    
    The callback should return True to continue or False to stop (don't
    forget this, or your program will mysteriously misbehave).  Once you
    stop reading the log the connection is useless and should be
    deleted.

    It is suggested that you use the disorder.monitor class instead of
    calling this method directly, but this is not mandatory.

    See disorder_protocol(5) for the event log syntax.

    Arguments:
    callback -- function to call with log entry
    """
    ret, details = self._simple("log")
    while True:
      l = self._line()
      self._debug(client.debug_body, "<<< %s" % l)
      if l != '' and l[0] == '.':
        if l == '.':
          return
        l = l[1:]
      if not callback(self, l):
        break

  def pause(self):
    """Pause the current track."""
    self._simple("pause")

  def resume(self):
    """Resume after a pause."""
    self._simple("resume")

  def part(self, track, context, part):
    """Get a track name part

    Arguments:
    track -- the track to query
    context -- the context ('sort' or 'display')
    part -- the desired part (usually 'artist', 'album' or 'title')

    The return value is the preference 
    """
    ret, details = self._simple("part", track, context, part)
    return _split(details)[0]

  def setglobal(self, key, value):
    """Set a global preference value.

    Arguments:
    key -- the preference name
    value -- the new preference value
    """
    self._simple("set-global", key, value)

  def unsetglobal(self, key):
    """Unset a global preference value.

    Arguments:
    key -- the preference to remove
    """
    self._simple("set-global", key, value)

  def getglobal(self, key):
    """Get a global preference value.

    Arguments:
    key -- the preference to look up

    The return value is the preference 
    """
    ret, details = self._simple("get-global", key)
    if ret == 555:
      return None
    else:
      return _split(details)[0]

  def make_cookie(self):
    """Create a login cookie"""
    ret, details = self._simple("make-cookie")
    return _split(details)[0]
  
  def revoke(self):
    """Revoke a login cookie"""
    self._simple("revoke")

  def adduser(self, user, password):
    """Create a user"""
    self._simple("adduser", user, password)

  def deluser(self, user):
    """Delete a user"""
    self._simple("deluser", user)

  def userinfo(self, user, key):
    """Get user information"""
    res, details = self._simple("userinfo", user, key)
    if res == 555:
      return None
    return _split(details)[0]

  def edituser(self, user, key, value):
    """Set user information"""
    self._simple("edituser", user, key, value)

  def users(self):
    """List all users

    The return value is a list of all users."""
    self._simple("users")
    return self._body()

  def register(self, username, password, email):
    """Register a user"""
    res, details = self._simple("register", username, password, email)
    return _split(details)[0]

  def confirm(self, confirmation):
    """Confirm a user registration"""
    res, details = self._simple("confirm", confirmation)

  def schedule_list(self):
    """Get a list of scheduled events """
    self._simple("schedule-list")
    return self._body()

  def schedule_del(self, event):
    """Delete a scheduled event"""
    self._simple("schedule-del", event)

  def schedule_get(self, event):
    """Get the details for an event as a dict (returns None if
    event not found)"""
    res, details = self._simple("schedule-get", event)
    if res == 555:
      return None
    d = {}
    for line in self._body():
      bits = _split(line)
      d[bits[0]] = bits[1]
    return d

  def schedule_add(self, when, priority, action, *rest):
    """Add a scheduled event"""
    self._simple("schedule-add", str(when), priority, action, *rest)

<<<<<<< HEAD
  def adopt(self, id):
    """Adopt a randomly picked track"""
    self._simple("adopt", id)
=======
  def playlist_delete(self, playlist):
    """Delete a playlist"""
    res, details = self._simple("playlist-delete", playlist)
    if res == 555:
      raise operationError(res, details, "playlist-delete")

  def playlist_get(self, playlist):
    """Get the contents of a playlist

    The return value is an array of track names, or None if there is no
    such playlist."""
    res, details = self._simple("playlist-get", playlist)
    if res == 555:
      return None
    return self._body()

  def playlist_lock(self, playlist):
    """Lock a playlist.  Playlists can only be modified when locked."""
    self._simple("playlist-lock", playlist)

  def playlist_unlock(self):
    """Unlock the locked playlist."""
    self._simple("playlist-unlock")

  def playlist_set(self, playlist, tracks):
    """Set the contents of a playlist.  The playlist must be locked.

    Arguments:
    playlist -- Playlist to set
    tracks -- Array of tracks"""
    self._simple_body(tracks, "playlist-set", playlist)

  def playlist_set_share(self, playlist, share):
    """Set the sharing status of a playlist"""
    self._simple("playlist-set-share", playlist, share)

  def playlist_get_share(self, playlist):
    """Returns the sharing status of a playlist"""
    res, details = self._simple("playlist-get-share", playlist)
    if res == 555:
      return None
    return _split(details)[0]

  def playlists(self):
    """Returns the list of visible playlists"""
    self._simple("playlists")
    return self._body()
>>>>>>> 6acdbba4

  ########################################################################
  # I/O infrastructure

  def _line(self):
    # read one response line and return as some suitable string object
    #
    # If an I/O error occurs, disconnect from the server.
    #
    # XXX does readline() DTRT regarding character encodings?
    try:
      l = self.r.readline()
      if not re.search("\n", l):
        raise communicationError(self.who, "peer disconnected")
      l = l[:-1]
    except:
      self._disconnect()
      raise
    return unicode(l, "UTF-8")

  def _response(self):
    # read a response as a (code, details) tuple
    l = self._line()
    self._debug(client.debug_proto, "<== %s" % l)
    m = _response.match(l)
    if m:
      return int(m.group(1)), m.group(2)
    else:
      raise protocolError(self.who, "invalid response %s")

  def _send(self, body, *command):
    # Quote and send a command and optional body
    #
    # Returns the encoded command.
    quoted = _quote(command)
    self._debug(client.debug_proto, "==> %s" % quoted)
    encoded = quoted.encode("UTF-8")
    try:
      self.w.write(encoded)
      self.w.write("\n")
      if body != None:
        for l in body:
          if l[0] == ".":
            self.w.write(".")
          self.w.write(l)
          self.w.write("\n")
        self.w.write(".\n")
      self.w.flush()
      return encoded
    except IOError, e:
      # e.g. EPIPE
      self._disconnect()
      raise communicationError(self.who, e)
    except:
      self._disconnect()
      raise

  def _simple(self, *command): 
    # Issue a simple command, throw an exception on error
    #
    # If an I/O error occurs, disconnect from the server.
    #
    # On success or 'normal' errors returns response as a (code, details) tuple
    #
    # On error raise operationError
    return self._simple_body(None, *command)
 
  def _simple_body(self, body, *command):
    # Issue a simple command with optional body, throw an exception on error
    #
    # If an I/O error occurs, disconnect from the server.
    #
    # On success or 'normal' errors returns response as a (code, details) tuple
    #
    # On error raise operationError
    if self.state == 'disconnected':
      self.connect()
    if command:
      cmd = self._send(body, *command)
    else:
      cmd = None
    res, details = self._response()
    if res / 100 == 2 or res == 555:
      return res, details
    raise operationError(res, details, cmd)

  def _body(self):
    # Fetch a dot-stuffed body
    result = []
    while True:
      l = self._line()
      self._debug(client.debug_body, "<<< %s" % l)
      if l != '' and l[0] == '.':
        if l == '.':
          return result
        l = l[1:]
      result.append(l)

  ########################################################################
  # Configuration file parsing

  def _readfile(self, path):
    # Read a configuration file
    #
    # Arguments:
    #
    # path -- path of file to read

    # handlers for various commands
    def _collection(self, command, args):
      if len(args) != 3:
        return "'%s' takes three args" % command
      self.config["collections"].append(args)
      
    def _unary(self, command, args):
      if len(args) != 1:
        return "'%s' takes only one arg" % command
      self.config[command] = args[0]

    def _include(self, command, args):
      if len(args) != 1:
        return "'%s' takes only one arg" % command
      self._readfile(args[0])

    def _any(self, command, args):
      self.config[command] = args

    # mapping of options to handlers
    _options = { "collection": _collection,
                 "username": _unary,
                 "password": _unary,
                 "home": _unary,
                 "connect": _any,
                 "include": _include }

    # the parser
    for lno, line in enumerate(file(path, "r")):
      try:
        fields = _split(line, 'comments')
      except _splitError, s:
        raise parseError(path, lno + 1, str(s))
      if fields:
        command = fields[0]
        # we just ignore options we don't know about, so as to cope gracefully
        # with version skew (and nothing to do with implementor laziness)
        if command in _options:
          e = _options[command](self, command, fields[1:])
          if e:
            self._parseError(path, lno + 1, e)

  def _parseError(self, path, lno, s):
    raise parseError(path, lno, s)

########################################################################
# monitor class

class monitor:
  """DisOrder event log monitor class

  Intended to be subclassed with methods corresponding to event log
  messages the implementor cares about over-ridden."""

  def __init__(self, c=None):
    """Constructor for the monitor class

    Can be passed a client to use.  If none is specified then one
    will be created specially for the purpose.

    Arguments:
    c -- client"""
    if c == None:
      c = client();
    self.c = c

  def run(self):
    """Start monitoring logs.  Continues monitoring until one of the
    message-specific methods returns False.  Can be called more than
    once (but not recursively!)"""
    self.c.log(self._callback)

  def when(self):
    """Return the timestamp of the current (or most recent) event log entry"""
    return self.timestamp

  def _callback(self, c, line):
    try:
      bits = _split(line)
    except:
      return self.invalid(line)
    if(len(bits) < 2):
      return self.invalid(line)
    self.timestamp = int(bits[0], 16)
    keyword = bits[1]
    bits = bits[2:]
    if keyword == 'completed':
      if len(bits) == 1:
        return self.completed(bits[0])
    elif keyword == 'failed':
      if len(bits) == 2:
        return self.failed(bits[0], bits[1])
    elif keyword == 'moved':
      if len(bits) == 3:
        try:
          n = int(bits[1])
        except:
          return self.invalid(line)
        return self.moved(bits[0], n, bits[2])
    elif keyword == 'playing':
      if len(bits) == 1:
        return self.playing(bits[0], None)
      elif len(bits) == 2:
        return self.playing(bits[0], bits[1])
    elif keyword == 'queue' or keyword == 'recent-added':
      try:
        q = _list2dict(bits)
      except:
        return self.invalid(line)
      if keyword == 'queue':
        return self.queue(q)
      if keyword == 'recent-added':
        return self.recent_added(q)
    elif keyword == 'recent-removed':
      if len(bits) == 1:
        return self.recent_removed(bits[0])
    elif keyword == 'removed':
      if len(bits) == 1:
        return self.removed(bits[0], None)
      elif len(bits) == 2:
        return self.removed(bits[0], bits[1])
    elif keyword == 'scratched':
      if len(bits) == 2:
        return self.scratched(bits[0], bits[1])
    elif keyword == 'rescanned':
      return self.rescanned()
    return self.invalid(line)

  def completed(self, track):
    """Called when a track completes.

    Arguments:
    track -- track that completed"""
    return True

  def failed(self, track, error):
    """Called when a player suffers an error.

    Arguments:
    track -- track that failed
    error -- error indicator"""
    return True

  def moved(self, id, offset, user):
    """Called when a track is moved in the queue.

    Arguments:
    id -- queue entry ID
    offset -- distance moved
    user -- user responsible"""
    return True

  def playing(self, track, user):
    """Called when a track starts playing.

    Arguments:
    track -- track that has started
    user -- user that submitted track, or None"""
    return True

  def queue(self, q):
    """Called when a track is added to the queue.

    Arguments:
    q -- dictionary of new queue entry"""
    return True

  def recent_added(self, q):
    """Called when a track is added to the recently played list

    Arguments:
    q -- dictionary of new queue entry"""
    return True

  def recent_removed(self, id):
    """Called when a track is removed from the recently played list

    Arguments:
    id -- ID of removed entry (always the oldest)"""
    return True

  def removed(self, id, user):
    """Called when a track is removed from the queue, either manually
    or in order to play it.

    Arguments:
    id -- ID of removed entry
    user -- user responsible (or None if we're playing this track)"""
    return True

  def scratched(self, track, user):
    """Called when a track is scratched

    Arguments:
    track -- track that was scratched
    user -- user responsible"""
    return True

  def invalid(self, line):
    """Called when an event log line cannot be interpreted

    Arguments:
    line -- line that could not be understood"""
    return True

  def rescanned(self):
    """Called when a rescan completes"""
    return True

# Local Variables:
# mode:python
# py-indent-offset:2
# comment-column:40
# fill-column:72
# End:<|MERGE_RESOLUTION|>--- conflicted
+++ resolved
@@ -907,11 +907,10 @@
     """Add a scheduled event"""
     self._simple("schedule-add", str(when), priority, action, *rest)
 
-<<<<<<< HEAD
   def adopt(self, id):
     """Adopt a randomly picked track"""
     self._simple("adopt", id)
-=======
+
   def playlist_delete(self, playlist):
     """Delete a playlist"""
     res, details = self._simple("playlist-delete", playlist)
@@ -959,7 +958,6 @@
     """Returns the list of visible playlists"""
     self._simple("playlists")
     return self._body()
->>>>>>> 6acdbba4
 
   ########################################################################
   # I/O infrastructure
