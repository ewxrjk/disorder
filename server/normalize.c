--- conflicted
+++ resolved
@@ -197,11 +197,7 @@
     if(header.bits % 8 || !header.bits || header.bits > 64)
       disorder_fatal(0, "unsupported sample size %d bits", header.bits);
     if(header.endian != ENDIAN_BIG && header.endian != ENDIAN_LITTLE)
-<<<<<<< HEAD
-      disorder_fatal(0, "unsupported byte order %x", header.bits);
-=======
-      fatal(0, "unsupported byte order %d", header.endian);
->>>>>>> c3feb35b
+      disorder_fatal(0, "unsupported byte order %d", header.endian);
     /* Skip empty chunks regardless of their alleged format */
     if(header.nbytes == 0)
       continue;
